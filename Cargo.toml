--- conflicted
+++ resolved
@@ -1,10 +1,6 @@
 [package]
 name = "hifitime"
-<<<<<<< HEAD
-version = "4.0.3"
-=======
 version = "4.1.0"
->>>>>>> 5a6608c5
 authors = ["Christopher Rabotin <christopher.rabotin@gmail.com>"]
 description = "Ultra-precise date and time handling in Rust for scientific applications with leap second support"
 homepage = "https://nyxspace.com/"
