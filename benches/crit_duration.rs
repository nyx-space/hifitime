use core::str::FromStr;
use criterion::{black_box, criterion_group, criterion_main, Criterion};
use hifitime::{Duration, Unit};

#[allow(unused_must_use)]
pub fn criterion_benchmark(c: &mut Criterion) {
    c.bench_function(
        "Convert f64 duration to hifitime duration and extract nanoseconds",
        |b| {
            b.iter(|| {
                let interval_length_s: f64 = 6311433599.999999;
                let interval_length: Duration = black_box(interval_length_s * Unit::Second);
<<<<<<< HEAD
                interval_length.total_nanoseconds()
=======
                interval_length.to_parts();
>>>>>>> 41361bb1
            })
        },
    );
    c.bench_function("Parse easy duration", |b| {
        b.iter(|| Duration::from_str("15 d").unwrap())
    });
    c.bench_function("Parse complex duration", |b| {
        b.iter(|| Duration::from_str("1 d 15.5 hours 25 ns").unwrap())
    });
}

criterion_group!(benches, criterion_benchmark);
criterion_main!(benches);<|MERGE_RESOLUTION|>--- conflicted
+++ resolved
@@ -10,11 +10,7 @@
             b.iter(|| {
                 let interval_length_s: f64 = 6311433599.999999;
                 let interval_length: Duration = black_box(interval_length_s * Unit::Second);
-<<<<<<< HEAD
-                interval_length.total_nanoseconds()
-=======
                 interval_length.to_parts();
->>>>>>> 41361bb1
             })
         },
     );
