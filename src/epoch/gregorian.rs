--- conflicted
+++ resolved
@@ -707,10 +707,6 @@
         usual_days_per_month(month)
     };
     if day > days_per_month {
-<<<<<<< HEAD
-        // Not in February or not a leap year
-=======
->>>>>>> 6b1ebbaf
         return false;
     }
     true
