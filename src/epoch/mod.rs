--- conflicted
+++ resolved
@@ -29,12 +29,7 @@
 pub mod leap_seconds;
 
 use crate::duration::{Duration, Unit};
-<<<<<<< HEAD
-use crate::efmt::format::Format;
-use crate::errors::ParseSnafu;
-=======
 use crate::errors::{DurationError, ParseSnafu};
->>>>>>> 41361bb1
 use crate::leap_seconds::{LatestLeapSeconds, LeapSecondProvider};
 use crate::{
     HifitimeError, MonthName, TimeScale, TimeUnits, BDT_REF_EPOCH, ET_EPOCH_S, GPST_REF_EPOCH,
@@ -301,460 +296,6 @@
     }
 
     #[must_use]
-<<<<<<< HEAD
-    /// Creates a new Epoch from a Duration as the time difference between this epoch and TAI reference epoch.
-    pub const fn from_tai_duration(duration: Duration) -> Self {
-        Self {
-            duration,
-            time_scale: TimeScale::TAI,
-        }
-    }
-
-    /// Get the accumulated number of leap seconds up to this Epoch from the provided LeapSecondProvider.
-    /// Returns None if the epoch is before 1960, year at which UTC was defined.
-    ///
-    /// # Why does this function return an `Option` when the other returns a value
-    /// This is to match the `iauDat` function of SOFA (src/dat.c). That function will return a warning and give up if the start date is before 1960.
-    pub fn leap_seconds_with<L: LeapSecondProvider>(
-        &self,
-        iers_only: bool,
-        provider: L,
-    ) -> Option<f64> {
-        for leap_second in provider.rev() {
-            if self.to_tai_duration().to_seconds() >= leap_second.timestamp_tai_s
-                && (!iers_only || leap_second.announced_by_iers)
-            {
-                return Some(leap_second.delta_at);
-            }
-        }
-        None
-    }
-
-    /// Creates an epoch from given duration expressed in given timescale, i.e. since the given time scale's reference epoch.
-    ///
-    /// For example, if the duration is 1 day and the time scale is Ephemeris Time, then this will create an epoch of 2000-01-02 at midnight ET. If the duration is 1 day and the time scale is TAI, this will create an epoch of 1900-01-02 at noon, because the TAI reference epoch in Hifitime is chosen to be the J1900 epoch.
-    /// In case of ET, TDB Timescales, a duration since J2000 is expected.
-    #[must_use]
-    pub const fn from_duration(duration: Duration, ts: TimeScale) -> Self {
-        Self {
-            duration,
-            time_scale: ts,
-        }
-    }
-
-    pub fn to_duration_since_j1900(&self) -> Duration {
-        self.to_time_scale(TimeScale::TAI).duration
-    }
-
-    #[must_use]
-    /// Initialize an Epoch from the provided TAI seconds since 1900 January 01 at midnight
-    pub fn from_tai_seconds(seconds: f64) -> Self {
-        assert!(
-            seconds.is_finite(),
-            "Attempted to initialize Epoch with non finite number"
-        );
-        Self::from_tai_duration(seconds * Unit::Second)
-    }
-
-    #[must_use]
-    /// Initialize an Epoch from the provided TAI days since 1900 January 01 at midnight
-    pub fn from_tai_days(days: f64) -> Self {
-        assert!(
-            days.is_finite(),
-            "Attempted to initialize Epoch with non finite number"
-        );
-        Self::from_tai_duration(days * Unit::Day)
-    }
-
-    #[must_use]
-    /// Initialize an Epoch from the provided UTC seconds since 1900 January 01 at midnight
-    pub fn from_utc_duration(duration: Duration) -> Self {
-        Self::from_duration(duration, TimeScale::UTC)
-    }
-
-    #[must_use]
-    /// Initialize an Epoch from the provided UTC seconds since 1900 January 01 at midnight
-    pub fn from_utc_seconds(seconds: f64) -> Self {
-        Self::from_utc_duration(seconds * Unit::Second)
-    }
-
-    #[must_use]
-    /// Initialize an Epoch from the provided UTC days since 1900 January 01 at midnight
-    pub fn from_utc_days(days: f64) -> Self {
-        Self::from_utc_duration(days * Unit::Day)
-    }
-
-    #[must_use]
-    /// Initialize an Epoch from the provided duration since 1980 January 6 at midnight
-    pub fn from_gpst_duration(duration: Duration) -> Self {
-        Self::from_duration(duration, TimeScale::GPST)
-    }
-
-    #[must_use]
-    /// Initialize an Epoch from the provided duration since 1980 January 6 at midnight
-    pub fn from_qzsst_duration(duration: Duration) -> Self {
-        Self::from_duration(duration, TimeScale::QZSST)
-    }
-
-    #[must_use]
-    /// Initialize an Epoch from the provided duration since August 21st 1999 midnight
-    pub fn from_gst_duration(duration: Duration) -> Self {
-        Self::from_duration(duration, TimeScale::GST)
-    }
-
-    #[must_use]
-    /// Initialize an Epoch from the provided duration since January 1st midnight
-    pub fn from_bdt_duration(duration: Duration) -> Self {
-        Self::from_duration(duration, TimeScale::BDT)
-    }
-
-    #[must_use]
-    pub fn from_mjd_tai(days: f64) -> Self {
-        assert!(
-            days.is_finite(),
-            "Attempted to initialize Epoch with non finite number"
-        );
-        Self::from_tai_duration((days - MJD_J1900) * Unit::Day)
-    }
-
-    fn from_mjd_in_time_scale(days: f64, time_scale: TimeScale) -> Self {
-        // always refer to TAI/mjd
-        let mut e = Self::from_mjd_tai(days);
-        if time_scale.uses_leap_seconds() {
-            e.duration += e.leap_seconds(true).unwrap_or(0.0) * Unit::Second;
-        }
-        e.time_scale = time_scale;
-        e
-    }
-
-    #[must_use]
-    pub fn from_mjd_utc(days: f64) -> Self {
-        Self::from_mjd_in_time_scale(days, TimeScale::UTC)
-    }
-    #[must_use]
-    pub fn from_mjd_gpst(days: f64) -> Self {
-        Self::from_mjd_in_time_scale(days, TimeScale::GPST)
-    }
-    #[must_use]
-    pub fn from_mjd_qzsst(days: f64) -> Self {
-        Self::from_mjd_in_time_scale(days, TimeScale::QZSST)
-    }
-    #[must_use]
-    pub fn from_mjd_gst(days: f64) -> Self {
-        Self::from_mjd_in_time_scale(days, TimeScale::GST)
-    }
-    #[must_use]
-    pub fn from_mjd_bdt(days: f64) -> Self {
-        Self::from_mjd_in_time_scale(days, TimeScale::BDT)
-    }
-
-    #[must_use]
-    pub fn from_jde_tai(days: f64) -> Self {
-        assert!(
-            days.is_finite(),
-            "Attempted to initialize Epoch with non finite number"
-        );
-        Self::from_tai_duration((days - MJD_J1900 - MJD_OFFSET) * Unit::Day)
-    }
-
-    fn from_jde_in_time_scale(days: f64, time_scale: TimeScale) -> Self {
-        // always refer to TAI/jde
-        let mut e = Self::from_jde_tai(days);
-        if time_scale.uses_leap_seconds() {
-            e.duration += e.leap_seconds(true).unwrap_or(0.0) * Unit::Second;
-        }
-        e.time_scale = time_scale;
-        e
-    }
-
-    #[must_use]
-    pub fn from_jde_utc(days: f64) -> Self {
-        Self::from_jde_in_time_scale(days, TimeScale::UTC)
-    }
-    #[must_use]
-    pub fn from_jde_gpst(days: f64) -> Self {
-        Self::from_jde_in_time_scale(days, TimeScale::GPST)
-    }
-    #[must_use]
-    pub fn from_jde_qzsst(days: f64) -> Self {
-        Self::from_jde_in_time_scale(days, TimeScale::QZSST)
-    }
-    #[must_use]
-    pub fn from_jde_gst(days: f64) -> Self {
-        Self::from_jde_in_time_scale(days, TimeScale::GST)
-    }
-    #[must_use]
-    pub fn from_jde_bdt(days: f64) -> Self {
-        Self::from_jde_in_time_scale(days, TimeScale::BDT)
-    }
-
-    #[must_use]
-    /// Initialize an Epoch from the provided TT seconds (approximated to 32.184s delta from TAI)
-    pub fn from_tt_seconds(seconds: f64) -> Self {
-        assert!(
-            seconds.is_finite(),
-            "Attempted to initialize Epoch with non finite number"
-        );
-        Self::from_tt_duration(seconds * Unit::Second)
-    }
-
-    #[must_use]
-    /// Initialize an Epoch from the provided TT seconds (approximated to 32.184s delta from TAI)
-    pub fn from_tt_duration(duration: Duration) -> Self {
-        Self::from_duration(duration, TimeScale::TT)
-    }
-
-    #[must_use]
-    /// Initialize an Epoch from the Ephemeris Time seconds past 2000 JAN 01 (J2000 reference)
-    pub fn from_et_seconds(seconds_since_j2000: f64) -> Epoch {
-        Self::from_et_duration(seconds_since_j2000 * Unit::Second)
-    }
-
-    /// Initializes an Epoch from the duration between J2000 and the current epoch as per NAIF SPICE.
-    ///
-    /// # Limitation
-    /// This method uses a Newton Raphson iteration to find the appropriate TAI duration. This method is only accuracy to a few nanoseconds.
-    /// Hence, when calling `as_et_duration()` and re-initializing it with `from_et_duration` you may have a few nanoseconds of difference (expect less than 10 ns).
-    ///
-    /// # Warning
-    /// The et2utc function of NAIF SPICE will assume that there are 9 leap seconds before 01 JAN 1972,
-    /// as this date introduces 10 leap seconds. At the time of writing, this does _not_ seem to be in
-    /// line with IERS and the documentation in the leap seconds list.
-    ///
-    /// In order to match SPICE, the as_et_duration() function will manually get rid of that difference.
-    #[must_use]
-    pub fn from_et_duration(duration_since_j2000: Duration) -> Self {
-        Self::from_duration(duration_since_j2000, TimeScale::ET)
-    }
-
-    #[must_use]
-    /// Initialize an Epoch from Dynamic Barycentric Time (TDB) seconds past 2000 JAN 01 midnight (difference than SPICE)
-    /// NOTE: This uses the ESA algorithm, which is a notch more complicated than the SPICE algorithm, but more precise.
-    /// In fact, SPICE algorithm is precise +/- 30 microseconds for a century whereas ESA algorithm should be exactly correct.
-    pub fn from_tdb_seconds(seconds_j2000: f64) -> Epoch {
-        assert!(
-            seconds_j2000.is_finite(),
-            "Attempted to initialize Epoch with non finite number"
-        );
-        Self::from_tdb_duration(seconds_j2000 * Unit::Second)
-    }
-
-    #[must_use]
-    /// Initialize from Dynamic Barycentric Time (TDB) (same as SPICE ephemeris time) whose epoch is 2000 JAN 01 noon TAI.
-    pub fn from_tdb_duration(duration_since_j2000: Duration) -> Epoch {
-        Self::from_duration(duration_since_j2000, TimeScale::TDB)
-    }
-
-    #[must_use]
-    /// Initialize from the JDE days
-    pub fn from_jde_et(days: f64) -> Self {
-        assert!(
-            days.is_finite(),
-            "Attempted to initialize Epoch with non finite number"
-        );
-        Self::from_jde_tdb(days)
-    }
-
-    #[must_use]
-    /// Initialize from Dynamic Barycentric Time (TDB) (same as SPICE ephemeris time) in JD days
-    pub fn from_jde_tdb(days: f64) -> Self {
-        assert!(
-            days.is_finite(),
-            "Attempted to initialize Epoch with non finite number"
-        );
-        Self::from_jde_tai(days) - Unit::Microsecond * ET_OFFSET_US
-    }
-
-    #[must_use]
-    /// Initialize an Epoch from the number of seconds since the GPS Time Epoch,
-    /// defined as UTC midnight of January 5th to 6th 1980 (cf. <https://gssc.esa.int/navipedia/index.php/Time_References_in_GNSS#GPS_Time_.28GPST.29>).
-    pub fn from_gpst_seconds(seconds: f64) -> Self {
-        Self::from_duration(seconds * Unit::Second, TimeScale::GPST)
-    }
-
-    #[must_use]
-    /// Initialize an Epoch from the number of days since the GPS Time Epoch,
-    /// defined as UTC midnight of January 5th to 6th 1980 (cf. <https://gssc.esa.int/navipedia/index.php/Time_References_in_GNSS#GPS_Time_.28GPST.29>).
-    pub fn from_gpst_days(days: f64) -> Self {
-        Self::from_duration(days * Unit::Day, TimeScale::GPST)
-    }
-
-    #[must_use]
-    /// Initialize an Epoch from the number of nanoseconds since the GPS Time Epoch,
-    /// defined as UTC midnight of January 5th to 6th 1980 (cf. <https://gssc.esa.int/navipedia/index.php/Time_References_in_GNSS#GPS_Time_.28GPST.29>).
-    /// This may be useful for time keeping devices that use GPS as a time source.
-    pub fn from_gpst_nanoseconds(nanoseconds: i128) -> Self {
-        Self::from_duration(
-            Duration::from_total_nanoseconds(nanoseconds),
-            TimeScale::GPST,
-        )
-    }
-
-    #[must_use]
-    /// Initialize an Epoch from the number of seconds since the QZSS Time Epoch,
-    /// defined as UTC midnight of January 5th to 6th 1980 (cf. <https://gssc.esa.int/navipedia/index.php/Time_References_in_GNSS#GPS_Time_.28GPST.29>).
-    pub fn from_qzsst_seconds(seconds: f64) -> Self {
-        Self::from_duration(seconds * Unit::Second, TimeScale::QZSST)
-    }
-
-    #[must_use]
-    /// Initialize an Epoch from the number of days since the QZSS Time Epoch,
-    /// defined as UTC midnight of January 5th to 6th 1980 (cf. <https://gssc.esa.int/navipedia/index.php/Time_References_in_GNSS#GPS_Time_.28GPST.29>).
-    pub fn from_qzsst_days(days: f64) -> Self {
-        Self::from_duration(days * Unit::Day, TimeScale::QZSST)
-    }
-
-    #[must_use]
-    /// Initialize an Epoch from the number of nanoseconds since the QZSS Time Epoch,
-    /// defined as UTC midnight of January 5th to 6th 1980 (cf. <https://gssc.esa.int/navipedia/index.php/Time_References_in_GNSS#GPS_Time_.28GPST.29>).
-    /// This may be useful for time keeping devices that use QZSS as a time source.
-    pub fn from_qzsst_nanoseconds(nanoseconds: i128) -> Self {
-        Self::from_duration(
-            Duration::from_total_nanoseconds(nanoseconds),
-            TimeScale::QZSST,
-        )
-    }
-
-    #[must_use]
-    /// Initialize an Epoch from the number of seconds since the GST Time Epoch,
-    /// starting August 21st 1999 midnight (UTC)
-    /// (cf. <https://gssc.esa.int/navipedia/index.php/Time_References_in_GNSS>).
-    pub fn from_gst_seconds(seconds: f64) -> Self {
-        Self::from_duration(seconds * Unit::Second, TimeScale::GST)
-    }
-
-    #[must_use]
-    /// Initialize an Epoch from the number of days since the GST Time Epoch,
-    /// starting August 21st 1999 midnight (UTC)
-    /// (cf. <https://gssc.esa.int/navipedia/index.php/Time_References_in_GNSS>)
-    pub fn from_gst_days(days: f64) -> Self {
-        Self::from_duration(days * Unit::Day, TimeScale::GST)
-    }
-
-    #[must_use]
-    /// Initialize an Epoch from the number of nanoseconds since the GPS Time Epoch,
-    /// starting August 21st 1999 midnight (UTC)
-    /// (cf. <https://gssc.esa.int/navipedia/index.php/Time_References_in_GNSS>)
-    pub fn from_gst_nanoseconds(nanoseconds: i128) -> Self {
-        Self::from_duration(
-            Duration::from_total_nanoseconds(nanoseconds),
-            TimeScale::GST,
-        )
-    }
-
-    #[must_use]
-    /// Initialize an Epoch from the number of seconds since the BDT Time Epoch,
-    /// starting on January 1st 2006 (cf. <https://gssc.esa.int/navipedia/index.php/Time_References_in_GNSS>)
-    pub fn from_bdt_seconds(seconds: f64) -> Self {
-        Self::from_duration(seconds * Unit::Second, TimeScale::BDT)
-    }
-
-    #[must_use]
-    /// Initialize an Epoch from the number of days since the BDT Time Epoch,
-    /// starting on January 1st 2006 (cf. <https://gssc.esa.int/navipedia/index.php/Time_References_in_GNSS>)
-    pub fn from_bdt_days(days: f64) -> Self {
-        Self::from_duration(days * Unit::Day, TimeScale::BDT)
-    }
-
-    #[must_use]
-    /// Initialize an Epoch from the number of nanoseconds since the BDT Time Epoch,
-    /// starting on January 1st 2006 (cf. <https://gssc.esa.int/navipedia/index.php/Time_References_in_GNSS>).
-    /// This may be useful for time keeping devices that use BDT as a time source.
-    pub fn from_bdt_nanoseconds(nanoseconds: i128) -> Self {
-        Self::from_duration(
-            Duration::from_total_nanoseconds(nanoseconds),
-            TimeScale::BDT,
-        )
-    }
-
-    #[must_use]
-    /// Initialize an Epoch from the provided duration since UTC midnight 1970 January 01.
-    pub fn from_unix_duration(duration: Duration) -> Self {
-        Self::from_utc_duration(UNIX_REF_EPOCH.to_utc_duration() + duration)
-    }
-
-    #[must_use]
-    /// Initialize an Epoch from the provided UNIX second timestamp since UTC midnight 1970 January 01.
-    pub fn from_unix_seconds(seconds: f64) -> Self {
-        Self::from_utc_duration(UNIX_REF_EPOCH.to_utc_duration() + seconds * Unit::Second)
-    }
-
-    #[must_use]
-    /// Initialize an Epoch from the provided UNIX millisecond timestamp since UTC midnight 1970 January 01.
-    pub fn from_unix_milliseconds(millisecond: f64) -> Self {
-        Self::from_utc_duration(UNIX_REF_EPOCH.to_utc_duration() + millisecond * Unit::Millisecond)
-    }
-
-    /// Initializes an Epoch from the provided Format.
-    pub fn from_str_with_format(s_in: &str, format: Format) -> Result<Self, HifitimeError> {
-        format.parse(s_in)
-    }
-
-    /// Initializes an Epoch from the Format as a string.
-    pub fn from_format_str(s_in: &str, format_str: &str) -> Result<Self, HifitimeError> {
-        Format::from_str(format_str)
-            .with_context(|_| ParseSnafu {
-                details: "when using format string",
-            })?
-            .parse(s_in)
-    }
-
-    fn delta_et_tai(seconds: f64) -> f64 {
-        // Calculate M, the mean anomaly.4
-        let m = NAIF_M0 + seconds * NAIF_M1;
-        // Calculate eccentric anomaly
-        let e = m + NAIF_EB * m.sin();
-
-        (TT_OFFSET_MS * Unit::Millisecond).to_seconds() + NAIF_K * e.sin()
-    }
-
-    fn inner_g(seconds: f64) -> f64 {
-        use core::f64::consts::TAU;
-        let g = TAU / 360.0 * 357.528 + 1.990_910_018_065_731e-7 * seconds;
-        // Return gamma
-        1.658e-3 * (g + 1.67e-2 * g.sin()).sin()
-    }
-
-    /// Builds an Epoch from given `week`: elapsed weeks counter into the desired Time scale, and the amount of nanoseconds within that week.
-    /// For example, this is how GPS vehicles describe a GPST epoch.
-    ///
-    /// Note that this constructor relies on 128 bit integer math and may be slow on embedded devices.
-    #[must_use]
-    pub fn from_time_of_week(week: u32, nanoseconds: u64, time_scale: TimeScale) -> Self {
-        let mut nanos = i128::from(nanoseconds);
-        nanos += i128::from(week) * Weekday::DAYS_PER_WEEK_I128 * NANOSECONDS_PER_DAY;
-        let duration = Duration::from_total_nanoseconds(nanos);
-        Self::from_duration(duration, time_scale)
-    }
-
-    #[must_use]
-    /// Builds a UTC Epoch from given `week`: elapsed weeks counter and "ns" amount of nanoseconds since closest Sunday Midnight.
-    pub fn from_time_of_week_utc(week: u32, nanoseconds: u64) -> Self {
-        Self::from_time_of_week(week, nanoseconds, TimeScale::UTC)
-    }
-
-    #[must_use]
-    /// Builds an Epoch from the provided year, days in the year, and a time scale.
-    ///
-    /// # Limitations
-    /// In the TDB or ET time scales, there may be an error of up to 750 nanoseconds when initializing an Epoch this way.
-    /// This is because we first initialize the epoch in Gregorian scale and then apply the TDB/ET offset, but that offset actually depends on the precise time.
-    ///
-    /// # Day couting behavior
-    ///
-    /// The day counter starts at 01, in other words, 01 January is day 1 of the counter, as per the GPS specificiations.
-    ///
-    pub fn from_day_of_year(year: i32, days: f64, time_scale: TimeScale) -> Self {
-        let start_of_year = Self::from_gregorian(year, 1, 1, 0, 0, 0, 0, time_scale);
-        start_of_year + (days - 1.0) * Unit::Day
-    }
-}
-
-#[cfg_attr(feature = "python", pymethods)]
-impl Epoch {
-    #[must_use]
-=======
->>>>>>> 41361bb1
     /// Get the accumulated number of leap seconds up to this Epoch accounting only for the IERS leap seconds.
     /// :rtype: int
     pub fn leap_seconds_iers(&self) -> i32 {
@@ -832,16 +373,6 @@
     }
 
     #[must_use]
-<<<<<<< HEAD
-=======
-    /// Returns the TAI parts of this duration
-    /// :rtype: typing.Tuple
-    pub fn to_tai_parts(&self) -> (i16, u64) {
-        self.to_tai_duration().to_parts()
-    }
-
-    #[must_use]
->>>>>>> 41361bb1
     /// Returns the number of days since J1900 in TAI
     /// :rtype: float
     pub fn to_tai_days(&self) -> f64 {
@@ -1051,12 +582,8 @@
 
     /// Returns nanoseconds past GPS Time Epoch, defined as UTC midnight of January 5th to 6th 1980 (cf. <https://gssc.esa.int/navipedia/index.php/Time_References_in_GNSS#GPS_Time_.28GPST.29>).
     /// NOTE: This function will return an error if the centuries past GPST time are not zero.
-<<<<<<< HEAD
+    /// :rtype: int
     pub fn to_gpst_nanoseconds(&self) -> Result<i128, HifitimeError> {
-=======
-    /// :rtype: int
-    pub fn to_gpst_nanoseconds(&self) -> Result<u64, HifitimeError> {
->>>>>>> 41361bb1
         self.to_nanoseconds_in_time_scale(TimeScale::GPST)
     }
 
@@ -1083,12 +610,8 @@
 
     /// Returns nanoseconds past QZSS Time Epoch, defined as UTC midnight of January 5th to 6th 1980 (cf. <https://gssc.esa.int/navipedia/index.php/Time_References_in_GNSS#GPS_Time_.28GPST.29>).
     /// NOTE: This function will return an error if the centuries past QZSST time are not zero.
-<<<<<<< HEAD
+    /// :rtype: int
     pub fn to_qzsst_nanoseconds(&self) -> Result<i128, HifitimeError> {
-=======
-    /// :rtype: int
-    pub fn to_qzsst_nanoseconds(&self) -> Result<u64, HifitimeError> {
->>>>>>> 41361bb1
         self.to_nanoseconds_in_time_scale(TimeScale::QZSST)
     }
 
@@ -1116,12 +639,8 @@
     /// Returns nanoseconds past GST (Galileo) Time Epoch, starting on August 21st 1999 Midnight UT
     /// (cf. <https://gssc.esa.int/navipedia/index.php/Time_References_in_GNSS>).
     /// NOTE: This function will return an error if the centuries past GST time are not zero.
-<<<<<<< HEAD
+    /// :rtype: int
     pub fn to_gst_nanoseconds(&self) -> Result<i128, HifitimeError> {
-=======
-    /// :rtype: int
-    pub fn to_gst_nanoseconds(&self) -> Result<u64, HifitimeError> {
->>>>>>> 41361bb1
         self.to_nanoseconds_in_time_scale(TimeScale::GST)
     }
 
@@ -1159,12 +678,8 @@
     /// Returns nanoseconds past BDT (BeiDou) Time Epoch, defined as Jan 01 2006 UTC
     /// (cf. <https://gssc.esa.int/navipedia/index.php/Time_References_in_GNSS>).
     /// NOTE: This function will return an error if the centuries past GST time are not zero.
-<<<<<<< HEAD
+    /// :rtype: int
     pub fn to_bdt_nanoseconds(&self) -> Result<i128, HifitimeError> {
-=======
-    /// :rtype: int
-    pub fn to_bdt_nanoseconds(&self) -> Result<u64, HifitimeError> {
->>>>>>> 41361bb1
         self.to_nanoseconds_in_time_scale(TimeScale::BDT)
     }
 
