/*
 * Hifitime, part of the Nyx Space tools
 * Copyright (C) 2023 Christopher Rabotin <christopher.rabotin@gmail.com> et al. (cf. https://github.com/nyx-space/hifitime/graphs/contributors)
 * This Source Code Form is subject to the terms of the Apache
 * v. 2.0. If a copy of the Apache License was not distributed with this
 * file, You can obtain one at https://www.apache.org/licenses/LICENSE-2.0.
 *
 * Documentation: https://nyxspace.com/
 */

use crate::duration::{Duration, Unit};
use crate::leap_seconds::{LatestLeapSeconds, LeapSecondProvider};
use crate::parser::Token;
use crate::{
    Errors, MonthName, TimeScale, TimeUnits, BDT_REF_EPOCH, DAYS_PER_YEAR_NLD, ET_EPOCH_S,
    GPST_REF_EPOCH, GST_REF_EPOCH, J1900_OFFSET, J2000_TO_J1900_DURATION, MJD_OFFSET,
    NANOSECONDS_PER_DAY, NANOSECONDS_PER_MICROSECOND, NANOSECONDS_PER_MILLISECOND,
    NANOSECONDS_PER_SECOND_U32, QZSST_REF_EPOCH, UNIX_REF_EPOCH,
};

use crate::efmt::format::Format;

use core::cmp::{Eq, Ord, Ordering, PartialEq, PartialOrd};
use core::fmt;
use core::hash::{Hash, Hasher};
use core::ops::{Add, AddAssign, Sub, SubAssign};

use crate::ParsingErrors;
use crate::Weekday;

#[cfg(feature = "python")]
use pyo3::prelude::*;

#[cfg(feature = "python")]
use pyo3::pyclass::CompareOp;

#[cfg(feature = "python")]
use pyo3::types::PyType;

#[cfg(feature = "python")]
use crate::leap_seconds_file::LeapSecondsFile;

#[cfg(feature = "serde")]
use serde::{Deserialize, Deserializer, Serialize, Serializer};

use core::str::FromStr;

#[cfg(not(feature = "std"))]
use num_traits::{Euclid, Float};

#[cfg(feature = "ut1")]
use crate::ut1::Ut1Provider;

const TT_OFFSET_MS: i64 = 32_184;
const ET_OFFSET_US: i64 = 32_184_935;

/// NAIF leap second kernel data for M_0 used to calculate the mean anomaly of the heliocentric orbit of the Earth-Moon barycenter.
pub const NAIF_M0: f64 = 6.239996;
/// NAIF leap second kernel data for M_1 used to calculate the mean anomaly of the heliocentric orbit of the Earth-Moon barycenter.
pub const NAIF_M1: f64 = 1.99096871e-7;
/// NAIF leap second kernel data for EB used to calculate the eccentric anomaly of the heliocentric orbit of the Earth-Moon barycenter.
pub const NAIF_EB: f64 = 1.671e-2;
/// NAIF leap second kernel data used to calculate the difference between ET and TAI.
pub const NAIF_K: f64 = 1.657e-3;

/// Years when January had the leap second
const fn january_years(year: i32) -> bool {
    matches!(
        year,
        1972 | 1973
            | 1974
            | 1975
            | 1976
            | 1977
            | 1978
            | 1979
            | 1980
            | 1988
            | 1990
            | 1991
            | 1996
            | 1999
            | 2006
            | 2009
            | 2017
    )
}

/// Years when July had the leap second
const fn july_years(year: i32) -> bool {
    matches!(
        year,
        1972 | 1981 | 1982 | 1983 | 1985 | 1992 | 1993 | 1994 | 1997 | 2012 | 2015
    )
}

/// Returns the usual days in a given month (zero indexed, i.e. January is month zero and December is month 11)
///
/// # Warning
/// This will return 0 days if the month is invalid.
const fn usual_days_per_month(month: u8) -> u8 {
    match month + 1 {
        1 | 3 | 5 | 7 | 8 | 10 | 12 => 31,
        4 | 6 | 9 | 11 => 30,
        2 => 28,
        _ => 0,
    }
}

/// Calculates the prefix-sum of days counted up to the month start
const CUMULATIVE_DAYS_FOR_MONTH: [u16; 12] = {
    let mut days = [0; 12];
    let mut month = 1;
    while month < 12 {
        days[month] = days[month - 1] + usual_days_per_month(month as u8 - 1) as u16;
        month += 1;
    }
    days
};

/// Defines a nanosecond-precision Epoch.
///
/// Refer to the appropriate functions for initializing this Epoch from different time scales or representations.
#[derive(Copy, Clone, Default, Eq)]
#[repr(C)]
#[cfg_attr(feature = "python", pyclass)]
#[cfg_attr(feature = "python", pyo3(module = "hifitime"))]
pub struct Epoch {
    /// An Epoch is always stored as the duration since the beginning of its time scale
    pub duration: Duration,
    /// Time scale used during the initialization of this Epoch.
    pub time_scale: TimeScale,
}

impl Hash for Epoch {
    fn hash<H: Hasher>(&self, state: &mut H) {
        self.duration.hash(state);
        self.time_scale.hash(state);
    }
}

impl Serialize for Epoch {
    fn serialize<S>(&self, serializer: S) -> Result<S::Ok, S::Error>
    where
        S: Serializer,
    {
        let s = self.to_string(); // Assuming `Display` is implemented for `Epoch`
        serializer.serialize_str(&s)
    }
}

impl<'de> Deserialize<'de> for Epoch {
    fn deserialize<D>(deserializer: D) -> Result<Self, D::Error>
    where
        D: Deserializer<'de>,
    {
        let s = String::deserialize(deserializer)?;
        Epoch::from_str(&s).map_err(serde::de::Error::custom)
    }
}

impl Sub for Epoch {
    type Output = Duration;

    fn sub(self, other: Self) -> Duration {
        self.duration - other.to_time_scale(self.time_scale).duration
    }
}

impl SubAssign<Duration> for Epoch {
    fn sub_assign(&mut self, duration: Duration) {
        *self = *self - duration;
    }
}

impl Sub<Duration> for Epoch {
    type Output = Self;

    fn sub(self, duration: Duration) -> Self {
        Self {
            duration: self.duration - duration,
            time_scale: self.time_scale,
        }
    }
}

/// WARNING: For speed, there is a possibility to add seconds directly to an Epoch. These will be added in the time scale the Epoch was initialized in.
/// Using this is _discouraged_ and should only be used if you have facing bottlenecks with the units.
impl Add<f64> for Epoch {
    type Output = Self;

    fn add(self, seconds: f64) -> Self {
        Self {
            duration: self.duration + seconds * Unit::Second,
            time_scale: self.time_scale,
        }
    }
}

impl Add<Duration> for Epoch {
    type Output = Self;

    fn add(self, duration: Duration) -> Self {
        Self {
            duration: self.duration + duration,
            time_scale: self.time_scale,
        }
    }
}

impl AddAssign<Unit> for Epoch {
    #[allow(clippy::identity_op)]
    fn add_assign(&mut self, unit: Unit) {
        *self = *self + unit * 1;
    }
}

impl SubAssign<Unit> for Epoch {
    #[allow(clippy::identity_op)]
    fn sub_assign(&mut self, unit: Unit) {
        *self = *self - unit * 1;
    }
}

impl Sub<Unit> for Epoch {
    type Output = Self;

    #[allow(clippy::identity_op)]
    fn sub(self, unit: Unit) -> Self {
        Self {
            duration: self.duration - unit * 1,
            time_scale: self.time_scale,
        }
    }
}

impl Add<Unit> for Epoch {
    type Output = Self;

    #[allow(clippy::identity_op)]
    fn add(self, unit: Unit) -> Self {
        Self {
            duration: self.duration + unit * 1,
            time_scale: self.time_scale,
        }
    }
}

impl AddAssign<Duration> for Epoch {
    fn add_assign(&mut self, duration: Duration) {
        *self = *self + duration;
    }
}

/// Equality only checks the duration since J1900 match in TAI, because this is how all of the epochs are referenced.
impl PartialEq for Epoch {
    fn eq(&self, other: &Self) -> bool {
        if self.time_scale == other.time_scale {
            self.duration == other.duration
        } else {
            // If one of the two time scales does not include leap seconds,
            // we always convert the time scale with leap seconds into the
            // time scale that does NOT have leap seconds.
            if self.time_scale.uses_leap_seconds() != other.time_scale.uses_leap_seconds() {
                if self.time_scale.uses_leap_seconds() {
                    self.to_time_scale(other.time_scale).duration == other.duration
                } else {
                    self.duration == other.to_time_scale(self.time_scale).duration
                }
            } else {
                // Otherwise it does not matter
                self.duration == other.to_time_scale(self.time_scale).duration
            }
        }
    }
}

impl PartialOrd for Epoch {
    fn partial_cmp(&self, other: &Self) -> Option<Ordering> {
        Some(
            self.duration
                .cmp(&other.to_time_scale(self.time_scale).duration),
        )
    }
}

impl Ord for Epoch {
    fn cmp(&self, other: &Self) -> Ordering {
        self.duration
            .cmp(&other.to_time_scale(self.time_scale).duration)
    }
}

// Defines the methods that should be classmethods in Python, but must be redefined as per https://github.com/PyO3/pyo3/issues/1003#issuecomment-844433346
impl Epoch {
    /// Get the accumulated number of leap seconds up to this Epoch from the provided LeapSecondProvider.
    /// Returns None if the epoch is before 1960, year at which UTC was defined.
    ///
    /// # Why does this function return an `Option` when the other returns a value
    /// This is to match the `iauDat` function of SOFA (src/dat.c). That function will return a warning and give up if the start date is before 1960.
    pub fn leap_seconds_with<L: LeapSecondProvider>(
        &self,
        iers_only: bool,
        provider: L,
    ) -> Option<f64> {
        for leap_second in provider.rev() {
            if self.to_tai_duration().to_seconds() >= leap_second.timestamp_tai_s
                && (!iers_only || leap_second.announced_by_iers)
            {
                return Some(leap_second.delta_at);
            }
        }
        None
    }

    /// Creates an epoch from given duration expressed in given timescale, i.e. since the given time scale's reference epoch.
    ///
    /// For example, if the duration is 1 day and the time scale is Ephemeris Time, then this will create an epoch of 2000-01-02 at midnight ET. If the duration is 1 day and the time scale is TAI, this will create an epoch of 1900-01-02 at noon, because the TAI reference epoch in Hifitime is chosen to be the J1900 epoch.
    /// In case of ET, TDB Timescales, a duration since J2000 is expected.
    #[must_use]
    pub const fn from_duration(duration: Duration, ts: TimeScale) -> Self {
        Self {
            duration,
            time_scale: ts,
        }
    }

    pub fn to_duration_since_j1900(&self) -> Duration {
        self.to_time_scale(TimeScale::TAI).duration
    }

    #[must_use]
    /// Converts self to another time scale
    ///
    /// As per the [Rust naming convention](https://rust-lang.github.io/api-guidelines/naming.html#ad-hoc-conversions-follow-as_-to_-into_-conventions-c-conv),
    /// this borrows an Epoch and returns an owned Epoch.
    pub fn to_time_scale(&self, ts: TimeScale) -> Self {
        if ts == self.time_scale {
            // Do nothing, just return a copy
            *self
        } else {
            // Now we need to convert from the current time scale into the desired time scale.
            // Let's first compute this epoch from its current time scale into TAI.
            let j1900_tai_offset = match self.time_scale {
                TimeScale::TAI => self.duration,
                TimeScale::TT => self.duration - TT_OFFSET_MS.milliseconds(),
                TimeScale::ET => {
                    // Run a Newton Raphston to convert find the correct value of the
                    let mut seconds_j2000 = self.duration.to_seconds();
                    for _ in 0..5 {
                        seconds_j2000 += -NAIF_K
                            * (NAIF_M0
                                + NAIF_M1 * seconds_j2000
                                + NAIF_EB * (NAIF_M0 + NAIF_M1 * seconds_j2000).sin())
                            .sin();
                    }

                    // At this point, we have a good estimate of the number of seconds of this epoch.
                    // Reverse the algorithm:
                    let delta_et_tai = Self::delta_et_tai(
                        seconds_j2000 - (TT_OFFSET_MS * Unit::Millisecond).to_seconds(),
                    );

                    // Match SPICE by changing the UTC definition.
                    self.duration - delta_et_tai.seconds() + J2000_TO_J1900_DURATION
                }
                TimeScale::TDB => {
                    let gamma = Self::inner_g(self.duration.to_seconds());

                    let delta_tdb_tai = gamma * Unit::Second + TT_OFFSET_MS * Unit::Millisecond;

                    // Offset back to J1900.
                    self.duration - delta_tdb_tai + J2000_TO_J1900_DURATION
                }
                TimeScale::UTC => {
                    // Assume this is TAI
                    let mut tai_assumption = *self;
                    tai_assumption.time_scale = TimeScale::TAI;
                    self.duration + tai_assumption.leap_seconds(true).unwrap_or(0.0).seconds()
                }
                TimeScale::GPST => self.duration + GPST_REF_EPOCH.to_tai_duration(),
                TimeScale::GST => self.duration + GST_REF_EPOCH.to_tai_duration(),
                TimeScale::BDT => self.duration + BDT_REF_EPOCH.to_tai_duration(),
                TimeScale::QZSST => self.duration + QZSST_REF_EPOCH.to_tai_duration(),
            };

            // Convert to the desired time scale from the TAI duration
            let ts_ref_offset = match ts {
                TimeScale::TAI => j1900_tai_offset,
                TimeScale::TT => j1900_tai_offset + TT_OFFSET_MS.milliseconds(),
                TimeScale::ET => {
                    // Run a Newton Raphston to convert find the correct value of the
                    let mut seconds = (j1900_tai_offset - J2000_TO_J1900_DURATION).to_seconds();
                    for _ in 0..5 {
                        seconds -= -NAIF_K
                            * (NAIF_M0
                                + NAIF_M1 * seconds
                                + NAIF_EB * (NAIF_M0 + NAIF_M1 * seconds).sin())
                            .sin();
                    }

                    // At this point, we have a good estimate of the number of seconds of this epoch.
                    // Reverse the algorithm:
                    let delta_et_tai = Self::delta_et_tai(
                        seconds + (TT_OFFSET_MS * Unit::Millisecond).to_seconds(),
                    );

                    // Match SPICE by changing the UTC definition.
                    j1900_tai_offset + delta_et_tai.seconds() - J2000_TO_J1900_DURATION
                }
                TimeScale::TDB => {
                    // Iterate to convert find the correct value of the
                    let mut seconds = (j1900_tai_offset - J2000_TO_J1900_DURATION).to_seconds();
                    let mut delta = 1e8; // Arbitrary large number, greater than first step of Newton Raphson.
                    for _ in 0..5 {
                        let next = seconds - Self::inner_g(seconds);
                        let new_delta = (next - seconds).abs();
                        if (new_delta - delta).abs() < 1e-9 {
                            break;
                        }
                        seconds = next; // Loop
                        delta = new_delta;
                    }

                    // At this point, we have a good estimate of the number of seconds of this epoch.
                    // Reverse the algorithm:
                    let gamma =
                        Self::inner_g(seconds + (TT_OFFSET_MS * Unit::Millisecond).to_seconds());
                    let delta_tdb_tai = gamma.seconds() + TT_OFFSET_MS.milliseconds();

                    j1900_tai_offset + delta_tdb_tai - J2000_TO_J1900_DURATION
                }
                TimeScale::UTC => {
                    // Assume it's TAI
                    let epoch = Self {
                        duration: j1900_tai_offset,
                        time_scale: TimeScale::TAI,
                    };
                    // TAI = UTC + leap_seconds <=> UTC = TAI - leap_seconds
                    j1900_tai_offset - epoch.leap_seconds(true).unwrap_or(0.0).seconds()
                }
                TimeScale::GPST => j1900_tai_offset - GPST_REF_EPOCH.to_tai_duration(),
                TimeScale::GST => j1900_tai_offset - GST_REF_EPOCH.to_tai_duration(),
                TimeScale::BDT => j1900_tai_offset - BDT_REF_EPOCH.to_tai_duration(),
                TimeScale::QZSST => j1900_tai_offset - QZSST_REF_EPOCH.to_tai_duration(),
            };

            Self {
                duration: ts_ref_offset,
                time_scale: ts,
            }
        }
    }

    #[must_use]
    /// Creates a new Epoch from a Duration as the time difference between this epoch and TAI reference epoch.
    pub const fn from_tai_duration(duration: Duration) -> Self {
        Self {
            duration,
            time_scale: TimeScale::TAI,
        }
    }

    #[must_use]
    /// Creates a new Epoch from its centuries and nanosecond since the TAI reference epoch.
    pub fn from_tai_parts(centuries: i16, nanoseconds: u64) -> Self {
        Self::from_tai_duration(Duration::from_parts(centuries, nanoseconds))
    }

    #[must_use]
    /// Initialize an Epoch from the provided TAI seconds since 1900 January 01 at midnight
    pub fn from_tai_seconds(seconds: f64) -> Self {
        assert!(
            seconds.is_finite(),
            "Attempted to initialize Epoch with non finite number"
        );
        Self::from_tai_duration(seconds * Unit::Second)
    }

    #[must_use]
    /// Initialize an Epoch from the provided TAI days since 1900 January 01 at midnight
    pub fn from_tai_days(days: f64) -> Self {
        assert!(
            days.is_finite(),
            "Attempted to initialize Epoch with non finite number"
        );
        Self::from_tai_duration(days * Unit::Day)
    }

    #[must_use]
    /// Initialize an Epoch from the provided UTC seconds since 1900 January 01 at midnight
    pub fn from_utc_duration(duration: Duration) -> Self {
        Self::from_duration(duration, TimeScale::UTC)
    }

    #[must_use]
    /// Initialize an Epoch from the provided UTC seconds since 1900 January 01 at midnight
    pub fn from_utc_seconds(seconds: f64) -> Self {
        Self::from_utc_duration(seconds * Unit::Second)
    }

    #[must_use]
    /// Initialize an Epoch from the provided UTC days since 1900 January 01 at midnight
    pub fn from_utc_days(days: f64) -> Self {
        Self::from_utc_duration(days * Unit::Day)
    }

    #[must_use]
    /// Initialize an Epoch from the provided duration since 1980 January 6 at midnight
    pub fn from_gpst_duration(duration: Duration) -> Self {
        Self::from_duration(duration, TimeScale::GPST)
    }

    #[must_use]
    /// Initialize an Epoch from the provided duration since 1980 January 6 at midnight
    pub fn from_qzsst_duration(duration: Duration) -> Self {
        Self::from_duration(duration, TimeScale::QZSST)
    }

    #[must_use]
    /// Initialize an Epoch from the provided duration since August 21st 1999 midnight
    pub fn from_gst_duration(duration: Duration) -> Self {
        Self::from_duration(duration, TimeScale::GST)
    }

    #[must_use]
    /// Initialize an Epoch from the provided duration since January 1st midnight
    pub fn from_bdt_duration(duration: Duration) -> Self {
        Self::from_duration(duration, TimeScale::BDT)
    }

    #[must_use]
    pub fn from_mjd_tai(days: f64) -> Self {
        assert!(
            days.is_finite(),
            "Attempted to initialize Epoch with non finite number"
        );
        Self::from_tai_duration((days - J1900_OFFSET) * Unit::Day)
    }

    fn from_mjd_in_time_scale(days: f64, time_scale: TimeScale) -> Self {
        // always refer to TAI/mjd
        let mut e = Self::from_mjd_tai(days);
        if time_scale.uses_leap_seconds() {
            e.duration += e.leap_seconds(true).unwrap_or(0.0) * Unit::Second;
        }
        e.time_scale = time_scale;
        e
    }

    #[must_use]
    pub fn from_mjd_utc(days: f64) -> Self {
        Self::from_mjd_in_time_scale(days, TimeScale::UTC)
    }
    #[must_use]
    pub fn from_mjd_gpst(days: f64) -> Self {
        Self::from_mjd_in_time_scale(days, TimeScale::GPST)
    }
    #[must_use]
    pub fn from_mjd_qzsst(days: f64) -> Self {
        Self::from_mjd_in_time_scale(days, TimeScale::QZSST)
    }
    #[must_use]
    pub fn from_mjd_gst(days: f64) -> Self {
        Self::from_mjd_in_time_scale(days, TimeScale::GST)
    }
    #[must_use]
    pub fn from_mjd_bdt(days: f64) -> Self {
        Self::from_mjd_in_time_scale(days, TimeScale::BDT)
    }

    #[must_use]
    pub fn from_jde_tai(days: f64) -> Self {
        assert!(
            days.is_finite(),
            "Attempted to initialize Epoch with non finite number"
        );
        Self::from_tai_duration((days - J1900_OFFSET - MJD_OFFSET) * Unit::Day)
    }

    fn from_jde_in_time_scale(days: f64, time_scale: TimeScale) -> Self {
        // always refer to TAI/jde
        let mut e = Self::from_jde_tai(days);
        if time_scale.uses_leap_seconds() {
            e.duration += e.leap_seconds(true).unwrap_or(0.0) * Unit::Second;
        }
        e.time_scale = time_scale;
        e
    }

    #[must_use]
    pub fn from_jde_utc(days: f64) -> Self {
        Self::from_jde_in_time_scale(days, TimeScale::UTC)
    }
    #[must_use]
    pub fn from_jde_gpst(days: f64) -> Self {
        Self::from_jde_in_time_scale(days, TimeScale::GPST)
    }
    #[must_use]
    pub fn from_jde_qzsst(days: f64) -> Self {
        Self::from_jde_in_time_scale(days, TimeScale::QZSST)
    }
    #[must_use]
    pub fn from_jde_gst(days: f64) -> Self {
        Self::from_jde_in_time_scale(days, TimeScale::GST)
    }
    #[must_use]
    pub fn from_jde_bdt(days: f64) -> Self {
        Self::from_jde_in_time_scale(days, TimeScale::BDT)
    }

    #[must_use]
    /// Initialize an Epoch from the provided TT seconds (approximated to 32.184s delta from TAI)
    pub fn from_tt_seconds(seconds: f64) -> Self {
        assert!(
            seconds.is_finite(),
            "Attempted to initialize Epoch with non finite number"
        );
        Self::from_tt_duration(seconds * Unit::Second)
    }

    #[must_use]
    /// Initialize an Epoch from the provided TT seconds (approximated to 32.184s delta from TAI)
    pub fn from_tt_duration(duration: Duration) -> Self {
        Self::from_duration(duration, TimeScale::TT)
    }

    #[must_use]
    /// Initialize an Epoch from the Ephemeris Time seconds past 2000 JAN 01 (J2000 reference)
    pub fn from_et_seconds(seconds_since_j2000: f64) -> Epoch {
        Self::from_et_duration(seconds_since_j2000 * Unit::Second)
    }

    /// Initializes an Epoch from the duration between J2000 and the current epoch as per NAIF SPICE.
    ///
    /// # Limitation
    /// This method uses a Newton Raphson iteration to find the appropriate TAI duration. This method is only accuracy to a few nanoseconds.
    /// Hence, when calling `as_et_duration()` and re-initializing it with `from_et_duration` you may have a few nanoseconds of difference (expect less than 10 ns).
    ///
    /// # Warning
    /// The et2utc function of NAIF SPICE will assume that there are 9 leap seconds before 01 JAN 1972,
    /// as this date introduces 10 leap seconds. At the time of writing, this does _not_ seem to be in
    /// line with IERS and the documentation in the leap seconds list.
    ///
    /// In order to match SPICE, the as_et_duration() function will manually get rid of that difference.
    #[must_use]
    pub fn from_et_duration(duration_since_j2000: Duration) -> Self {
        Self::from_duration(duration_since_j2000, TimeScale::ET)
    }

    #[must_use]
    /// Initialize an Epoch from Dynamic Barycentric Time (TDB) seconds past 2000 JAN 01 midnight (difference than SPICE)
    /// NOTE: This uses the ESA algorithm, which is a notch more complicated than the SPICE algorithm, but more precise.
    /// In fact, SPICE algorithm is precise +/- 30 microseconds for a century whereas ESA algorithm should be exactly correct.
    pub fn from_tdb_seconds(seconds_j2000: f64) -> Epoch {
        assert!(
            seconds_j2000.is_finite(),
            "Attempted to initialize Epoch with non finite number"
        );
        Self::from_tdb_duration(seconds_j2000 * Unit::Second)
    }

    #[must_use]
    /// Initialize from Dynamic Barycentric Time (TDB) (same as SPICE ephemeris time) whose epoch is 2000 JAN 01 noon TAI.
    pub fn from_tdb_duration(duration_since_j2000: Duration) -> Epoch {
        Self::from_duration(duration_since_j2000, TimeScale::TDB)
    }

    #[must_use]
    /// Initialize from the JDE days
    pub fn from_jde_et(days: f64) -> Self {
        assert!(
            days.is_finite(),
            "Attempted to initialize Epoch with non finite number"
        );
        Self::from_jde_tdb(days)
    }

    #[must_use]
    /// Initialize from Dynamic Barycentric Time (TDB) (same as SPICE ephemeris time) in JD days
    pub fn from_jde_tdb(days: f64) -> Self {
        assert!(
            days.is_finite(),
            "Attempted to initialize Epoch with non finite number"
        );
        Self::from_jde_tai(days) - Unit::Microsecond * ET_OFFSET_US
    }

    #[must_use]
    /// Initialize an Epoch from the number of seconds since the GPS Time Epoch,
    /// defined as UTC midnight of January 5th to 6th 1980 (cf. <https://gssc.esa.int/navipedia/index.php/Time_References_in_GNSS#GPS_Time_.28GPST.29>).
    pub fn from_gpst_seconds(seconds: f64) -> Self {
        Self::from_duration(seconds * Unit::Second, TimeScale::GPST)
    }

    #[must_use]
    /// Initialize an Epoch from the number of days since the GPS Time Epoch,
    /// defined as UTC midnight of January 5th to 6th 1980 (cf. <https://gssc.esa.int/navipedia/index.php/Time_References_in_GNSS#GPS_Time_.28GPST.29>).
    pub fn from_gpst_days(days: f64) -> Self {
        Self::from_duration(days * Unit::Day, TimeScale::GPST)
    }

    #[must_use]
    /// Initialize an Epoch from the number of nanoseconds since the GPS Time Epoch,
    /// defined as UTC midnight of January 5th to 6th 1980 (cf. <https://gssc.esa.int/navipedia/index.php/Time_References_in_GNSS#GPS_Time_.28GPST.29>).
    /// This may be useful for time keeping devices that use GPS as a time source.
    pub fn from_gpst_nanoseconds(nanoseconds: u64) -> Self {
        Self::from_duration(nanoseconds as f64 * Unit::Nanosecond, TimeScale::GPST)
    }

    #[must_use]
    /// Initialize an Epoch from the number of seconds since the QZSS Time Epoch,
    /// defined as UTC midnight of January 5th to 6th 1980 (cf. <https://gssc.esa.int/navipedia/index.php/Time_References_in_GNSS#GPS_Time_.28GPST.29>).
    pub fn from_qzsst_seconds(seconds: f64) -> Self {
        Self::from_duration(seconds * Unit::Second, TimeScale::QZSST)
    }

    #[must_use]
    /// Initialize an Epoch from the number of days since the QZSS Time Epoch,
    /// defined as UTC midnight of January 5th to 6th 1980 (cf. <https://gssc.esa.int/navipedia/index.php/Time_References_in_GNSS#GPS_Time_.28GPST.29>).
    pub fn from_qzsst_days(days: f64) -> Self {
        Self::from_duration(days * Unit::Day, TimeScale::QZSST)
    }

    #[must_use]
    /// Initialize an Epoch from the number of nanoseconds since the QZSS Time Epoch,
    /// defined as UTC midnight of January 5th to 6th 1980 (cf. <https://gssc.esa.int/navipedia/index.php/Time_References_in_GNSS#GPS_Time_.28GPST.29>).
    /// This may be useful for time keeping devices that use QZSS as a time source.
    pub fn from_qzsst_nanoseconds(nanoseconds: u64) -> Self {
        Self::from_duration(
            Duration {
                centuries: 0,
                nanoseconds,
            },
            TimeScale::QZSST,
        )
    }

    #[must_use]
    /// Initialize an Epoch from the number of seconds since the GST Time Epoch,
    /// starting August 21st 1999 midnight (UTC)
    /// (cf. <https://gssc.esa.int/navipedia/index.php/Time_References_in_GNSS>).
    pub fn from_gst_seconds(seconds: f64) -> Self {
        Self::from_duration(seconds * Unit::Second, TimeScale::GST)
    }

    #[must_use]
    /// Initialize an Epoch from the number of days since the GST Time Epoch,
    /// starting August 21st 1999 midnight (UTC)
    /// (cf. <https://gssc.esa.int/navipedia/index.php/Time_References_in_GNSS>)
    pub fn from_gst_days(days: f64) -> Self {
        Self::from_duration(days * Unit::Day, TimeScale::GST)
    }

    #[must_use]
    /// Initialize an Epoch from the number of nanoseconds since the GPS Time Epoch,
    /// starting August 21st 1999 midnight (UTC)
    /// (cf. <https://gssc.esa.int/navipedia/index.php/Time_References_in_GNSS>)
    pub fn from_gst_nanoseconds(nanoseconds: u64) -> Self {
        Self::from_duration(
            Duration {
                centuries: 0,
                nanoseconds,
            },
            TimeScale::GST,
        )
    }

    #[must_use]
    /// Initialize an Epoch from the number of seconds since the BDT Time Epoch,
    /// starting on January 1st 2006 (cf. <https://gssc.esa.int/navipedia/index.php/Time_References_in_GNSS>)
    pub fn from_bdt_seconds(seconds: f64) -> Self {
        Self::from_duration(seconds * Unit::Second, TimeScale::BDT)
    }

    #[must_use]
    /// Initialize an Epoch from the number of days since the BDT Time Epoch,
    /// starting on January 1st 2006 (cf. <https://gssc.esa.int/navipedia/index.php/Time_References_in_GNSS>)
    pub fn from_bdt_days(days: f64) -> Self {
        Self::from_duration(days * Unit::Day, TimeScale::BDT)
    }

    #[must_use]
    /// Initialize an Epoch from the number of nanoseconds since the BDT Time Epoch,
    /// starting on January 1st 2006 (cf. <https://gssc.esa.int/navipedia/index.php/Time_References_in_GNSS>).
    /// This may be useful for time keeping devices that use BDT as a time source.
    pub fn from_bdt_nanoseconds(nanoseconds: u64) -> Self {
        Self::from_duration(
            Duration {
                centuries: 0,
                nanoseconds,
            },
            TimeScale::BDT,
        )
    }

    #[must_use]
    /// Initialize an Epoch from the provided duration since UTC midnight 1970 January 01.
    pub fn from_unix_duration(duration: Duration) -> Self {
        Self::from_utc_duration(UNIX_REF_EPOCH.to_utc_duration() + duration)
    }

    #[must_use]
    /// Initialize an Epoch from the provided UNIX second timestamp since UTC midnight 1970 January 01.
    pub fn from_unix_seconds(seconds: f64) -> Self {
        Self::from_utc_duration(UNIX_REF_EPOCH.to_utc_duration() + seconds * Unit::Second)
    }

    #[must_use]
    /// Initialize an Epoch from the provided UNIX millisecond timestamp since UTC midnight 1970 January 01.
    pub fn from_unix_milliseconds(millisecond: f64) -> Self {
        Self::from_utc_duration(UNIX_REF_EPOCH.to_utc_duration() + millisecond * Unit::Millisecond)
    }

    /// Attempts to build an Epoch from the provided Gregorian date and time in TAI.
    pub fn maybe_from_gregorian_tai(
        year: i32,
        month: u8,
        day: u8,
        hour: u8,
        minute: u8,
        second: u8,
        nanos: u32,
    ) -> Result<Self, Errors> {
        Self::maybe_from_gregorian(
            year,
            month,
            day,
            hour,
            minute,
            second,
            nanos,
            TimeScale::TAI,
        )
    }

    /// Attempts to build an Epoch from the provided Gregorian date and time in the provided time scale.
    /// NOTE: If the time scale is TDB, this function assumes that the SPICE format is used
    #[allow(clippy::too_many_arguments)]
    pub fn maybe_from_gregorian(
        year: i32,
        month: u8,
        day: u8,
        hour: u8,
        minute: u8,
        second: u8,
        nanos: u32,
        time_scale: TimeScale,
    ) -> Result<Self, Errors> {
        if !is_gregorian_valid(year, month, day, hour, minute, second, nanos) {
            return Err(Errors::Carry);
        }

<<<<<<< HEAD
        let years_since_ref = year - time_scale.ref_year();
        let mut duration_wrt_ref = Unit::Day * i64::from(365 * years_since_ref);

        // Now add the leap days for all the years prior to the current year
        if year >= time_scale.ref_year() {
            for year in time_scale.ref_year()..year {
                if is_leap_year(year) {
                    duration_wrt_ref += Unit::Day;
                }
            }
=======
        let (years_since_1900, mut duration_wrt_1900) = match year.checked_sub(1900) {
            None => return Err(Errors::Overflow),
            Some(years_since_1900) => match years_since_1900.checked_mul(365) {
                None => return Err(Errors::Overflow),
                Some(days) => (years_since_1900, Unit::Day * i64::from(days)),
            },
        };

        // count leap years
        if years_since_1900 > 0 {
            // we don't count the leap year in 1904, since jan 1904 hasn't had the leap yet,
            // so we push it back to 1905, same for all other leap years
            let years_after_1900 = years_since_1900 - 1;
            duration_wrt_1900 += Unit::Day * i64::from(years_after_1900 / 4);
            duration_wrt_1900 -= Unit::Day * i64::from(years_after_1900 / 100);
            // every 400 years we correct our correction. The first one after 1900 is 2000 (years_since_1900 = 100)
            // so we add 300 to correct the offset
            duration_wrt_1900 += Unit::Day * i64::from((years_after_1900 + 300) / 400);
>>>>>>> c28151dd
        } else {
            // Remove days
            for year in year..time_scale.ref_year() {
                if is_leap_year(year) {
                    duration_wrt_ref -= Unit::Day;
                }
            }
        }

        // Add the seconds for the months prior to the current month
        duration_wrt_ref += Unit::Day * i64::from(CUMULATIVE_DAYS_FOR_MONTH[(month - 1) as usize]);

        if is_leap_year(year) && month > 2 {
            // NOTE: If on 29th of February, then the day is not finished yet, and therefore
            // the extra seconds are added below as per a normal day.
            duration_wrt_ref += Unit::Day;
        }
        duration_wrt_ref += Unit::Day * i64::from(day - 1)
            + Unit::Hour * i64::from(hour)
            + Unit::Minute * i64::from(minute)
            + Unit::Second * i64::from(second)
            + Unit::Nanosecond * i64::from(nanos);
        if second == 60 {
            // Herein lies the whole ambiguity of leap seconds. Two different UTC dates exist at the
            // same number of second after J1900.0.
            duration_wrt_ref -= Unit::Second;
        }

        Ok(Self {
            duration: duration_wrt_ref,
            time_scale,
        })
    }

    #[must_use]
    /// Builds an Epoch from the provided Gregorian date and time in TAI. If invalid date is provided, this function will panic.
    /// Use maybe_from_gregorian_tai if unsure.
    pub fn from_gregorian_tai(
        year: i32,
        month: u8,
        day: u8,
        hour: u8,
        minute: u8,
        second: u8,
        nanos: u32,
    ) -> Self {
        Self::maybe_from_gregorian_tai(year, month, day, hour, minute, second, nanos)
            .expect("invalid Gregorian date")
    }

    #[must_use]
    /// Initialize from the Gregorian date at midnight in TAI.
    pub fn from_gregorian_tai_at_midnight(year: i32, month: u8, day: u8) -> Self {
        Self::maybe_from_gregorian_tai(year, month, day, 0, 0, 0, 0)
            .expect("invalid Gregorian date")
    }

    #[must_use]
    /// Initialize from the Gregorian date at noon in TAI
    pub fn from_gregorian_tai_at_noon(year: i32, month: u8, day: u8) -> Self {
        Self::maybe_from_gregorian_tai(year, month, day, 12, 0, 0, 0)
            .expect("invalid Gregorian date")
    }

    #[must_use]
    /// Initialize from the Gregorian date and time (without the nanoseconds) in TAI
    pub fn from_gregorian_tai_hms(
        year: i32,
        month: u8,
        day: u8,
        hour: u8,
        minute: u8,
        second: u8,
    ) -> Self {
        Self::maybe_from_gregorian_tai(year, month, day, hour, minute, second, 0)
            .expect("invalid Gregorian date")
    }

    /// Attempts to build an Epoch from the provided Gregorian date and time in UTC.
    pub fn maybe_from_gregorian_utc(
        year: i32,
        month: u8,
        day: u8,
        hour: u8,
        minute: u8,
        second: u8,
        nanos: u32,
    ) -> Result<Self, Errors> {
        Self::maybe_from_gregorian(
            year,
            month,
            day,
            hour,
            minute,
            second,
            nanos,
            TimeScale::UTC,
        )
    }

    #[must_use]
    /// Builds an Epoch from the provided Gregorian date and time in UTC. If invalid date is provided, this function will panic.
    /// Use maybe_from_gregorian_utc if unsure.
    pub fn from_gregorian_utc(
        year: i32,
        month: u8,
        day: u8,
        hour: u8,
        minute: u8,
        second: u8,
        nanos: u32,
    ) -> Self {
        Self::maybe_from_gregorian_utc(year, month, day, hour, minute, second, nanos)
            .expect("invalid Gregorian date")
    }

    #[must_use]
    /// Initialize from Gregorian date in UTC at midnight
    pub fn from_gregorian_utc_at_midnight(year: i32, month: u8, day: u8) -> Self {
        Self::maybe_from_gregorian_utc(year, month, day, 0, 0, 0, 0)
            .expect("invalid Gregorian date")
    }

    #[must_use]
    /// Initialize from Gregorian date in UTC at noon
    pub fn from_gregorian_utc_at_noon(year: i32, month: u8, day: u8) -> Self {
        Self::maybe_from_gregorian_utc(year, month, day, 12, 0, 0, 0)
            .expect("invalid Gregorian date")
    }

    #[must_use]
    /// Initialize from the Gregorian date and time (without the nanoseconds) in UTC
    pub fn from_gregorian_utc_hms(
        year: i32,
        month: u8,
        day: u8,
        hour: u8,
        minute: u8,
        second: u8,
    ) -> Self {
        Self::maybe_from_gregorian_utc(year, month, day, hour, minute, second, 0)
            .expect("invalid Gregorian date")
    }

    #[allow(clippy::too_many_arguments)]
    #[must_use]
    /// Builds an Epoch from the provided Gregorian date and time in the provided time scale. If invalid date is provided, this function will panic.
    /// Use maybe_from_gregorian if unsure.
    pub fn from_gregorian(
        year: i32,
        month: u8,
        day: u8,
        hour: u8,
        minute: u8,
        second: u8,
        nanos: u32,
        time_scale: TimeScale,
    ) -> Self {
        Self::maybe_from_gregorian(year, month, day, hour, minute, second, nanos, time_scale)
            .expect("invalid Gregorian date")
    }

    #[must_use]
    /// Initialize from Gregorian date in UTC at midnight
    pub fn from_gregorian_at_midnight(
        year: i32,
        month: u8,
        day: u8,
        time_scale: TimeScale,
    ) -> Self {
        Self::maybe_from_gregorian(year, month, day, 0, 0, 0, 0, time_scale)
            .expect("invalid Gregorian date")
    }

    #[must_use]
    /// Initialize from Gregorian date in UTC at noon
    pub fn from_gregorian_at_noon(year: i32, month: u8, day: u8, time_scale: TimeScale) -> Self {
        Self::maybe_from_gregorian(year, month, day, 12, 0, 0, 0, time_scale)
            .expect("invalid Gregorian date")
    }

    #[must_use]
    /// Initialize from the Gregorian date and time (without the nanoseconds) in UTC
    pub fn from_gregorian_hms(
        year: i32,
        month: u8,
        day: u8,
        hour: u8,
        minute: u8,
        second: u8,
        time_scale: TimeScale,
    ) -> Self {
        Self::maybe_from_gregorian(year, month, day, hour, minute, second, 0, time_scale)
            .expect("invalid Gregorian date")
    }

    /// Converts a Gregorian date time in ISO8601 or RFC3339 format into an Epoch, accounting for the time zone designator and the time scale.
    ///
    /// # Definition
    /// 1. Time Zone Designator: this is either a `Z` (lower or upper case) to specify UTC, or an offset in hours and minutes off of UTC, such as `+01:00` for UTC plus one hour and zero minutes.
    /// 2. Time system (or time "scale"): UTC, TT, TAI, TDB, ET, etc.
    ///
    /// Converts an ISO8601 or RFC3339 datetime representation to an Epoch.
    /// If no time scale is specified, then UTC is assumed.
    /// A time scale may be specified _in addition_ to the format unless
    /// The `T` which separates the date from the time can be replaced with a single whitespace character (`\W`).
    /// The offset is also optional, cf. the examples below.
    ///
    /// # Example
    /// ```
    /// use hifitime::Epoch;
    /// let dt = Epoch::from_gregorian_utc(2017, 1, 14, 0, 31, 55, 0);
    /// assert_eq!(
    ///     dt,
    ///     Epoch::from_gregorian_str("2017-01-14T00:31:55 UTC").unwrap()
    /// );
    /// assert_eq!(
    ///     dt,
    ///     Epoch::from_gregorian_str("2017-01-14T00:31:55.0000 UTC").unwrap()
    /// );
    /// assert_eq!(
    ///     dt,
    ///     Epoch::from_gregorian_str("2017-01-14T00:31:55").unwrap()
    /// );
    /// assert_eq!(
    ///     dt,
    ///     Epoch::from_gregorian_str("2017-01-14 00:31:55").unwrap()
    /// );
    /// // Regression test for #90
    /// assert_eq!(
    ///     Epoch::from_gregorian_utc(2017, 1, 14, 0, 31, 55, 811000000),
    ///     Epoch::from_gregorian_str("2017-01-14 00:31:55.811 UTC").unwrap()
    /// );
    /// assert_eq!(
    ///     Epoch::from_gregorian_utc(2017, 1, 14, 0, 31, 55, 811200000),
    ///     Epoch::from_gregorian_str("2017-01-14 00:31:55.8112 UTC").unwrap()
    /// );
    /// // Example from https://www.w3.org/TR/NOTE-datetime
    /// assert_eq!(
    ///     Epoch::from_gregorian_utc_hms(1994, 11, 5, 13, 15, 30),
    ///     Epoch::from_gregorian_str("1994-11-05T13:15:30Z").unwrap()
    /// );
    /// assert_eq!(
    ///     Epoch::from_gregorian_utc_hms(1994, 11, 5, 13, 15, 30),
    ///     Epoch::from_gregorian_str("1994-11-05T08:15:30-05:00").unwrap()
    /// );
    /// ```
    #[cfg(not(kani))]
    pub fn from_gregorian_str(s_in: &str) -> Result<Self, Errors> {
        // All of the integers in a date: year, month, day, hour, minute, second, subsecond, offset hours, offset minutes
        let mut decomposed = [0_i32; 9];
        // The parsed time scale, defaults to UTC
        let mut ts = TimeScale::UTC;
        // The offset sign, defaults to positive.
        let mut offset_sign = 1;

        // Previous index of interest in the string
        let mut prev_idx = 0;
        let mut cur_token = Token::Year;

        let s = s_in.trim();

        for (idx, char) in s.chars().enumerate() {
            if !char.is_numeric() || idx == s.len() - 1 {
                if cur_token == Token::Timescale {
                    // Then we match the timescale directly.
                    if idx != s.len() - 1 {
                        // We have some remaining characters, so let's parse those in the only formats we know.
                        ts = TimeScale::from_str(s[idx..].trim())?;
                    }
                    break;
                }
                let prev_token = cur_token;

                let pos = cur_token.gregorian_position().unwrap();

                let end_idx = if idx != s.len() - 1 || !char.is_numeric() {
                    // Only advance the token if we aren't at the end of the string
                    cur_token.advance_with(char)?;
                    idx
                } else {
                    idx + 1
                };

                if prev_idx > end_idx {
                    return Err(Errors::ParseError(ParsingErrors::ISO8601));
                }

                match lexical_core::parse(s[prev_idx..end_idx].as_bytes()) {
                    Ok(val) => {
                        // Check that this valid is OK for the token we're reading it as.
                        prev_token.value_ok(val)?;
                        // If these are the subseconds, we must convert them to nanoseconds
                        if prev_token == Token::Subsecond {
                            if end_idx - prev_idx != 9 {
                                decomposed[pos] =
                                    val * 10_i32.pow((9 - (end_idx - prev_idx)) as u32);
                            } else {
                                decomposed[pos] = val;
                            }
                        } else {
                            decomposed[pos] = val
                        }
                    }
                    Err(_) => return Err(Errors::ParseError(ParsingErrors::ISO8601)),
                }
                prev_idx = idx + 1;
                // If we are about to parse an hours offset, we need to set the sign now.
                if cur_token == Token::OffsetHours {
                    if &s[idx..idx + 1] == "-" {
                        offset_sign = -1;
                    }
                    prev_idx += 1;
                }
            }
        }

        let tz = if offset_sign > 0 {
            // We oppose the sign in the string to undo the offset
            -(i64::from(decomposed[7]) * Unit::Hour + i64::from(decomposed[8]) * Unit::Minute)
        } else {
            i64::from(decomposed[7]) * Unit::Hour + i64::from(decomposed[8]) * Unit::Minute
        };

        let epoch = Self::maybe_from_gregorian(
            decomposed[0],
            decomposed[1].try_into().unwrap(),
            decomposed[2].try_into().unwrap(),
            decomposed[3].try_into().unwrap(),
            decomposed[4].try_into().unwrap(),
            decomposed[5].try_into().unwrap(),
            decomposed[6].try_into().unwrap(),
            ts,
        );

        Ok(epoch? + tz)
    }

    /// Initializes an Epoch from the provided Format.
    pub fn from_str_with_format(s_in: &str, format: Format) -> Result<Self, Errors> {
        format.parse(s_in)
    }

    /// Initializes an Epoch from the Format as a string.
    pub fn from_format_str(s_in: &str, format_str: &str) -> Result<Self, Errors> {
        Format::from_str(format_str)
            .map_err(Errors::ParseError)?
            .parse(s_in)
    }

    #[cfg(feature = "ut1")]
    #[must_use]
    /// Initialize an Epoch from the provided UT1 duration since 1900 January 01 at midnight
    ///
    /// # Warning
    /// The time scale of this Epoch will be set to TAI! This is to ensure that no additional computations will change the duration since it's stored in TAI.
    /// However, this also means that calling `to_duration()` on this Epoch will return the TAI duration and not the UT1 duration!
    pub fn from_ut1_duration(duration: Duration, provider: Ut1Provider) -> Self {
        let mut e = Self::from_tai_duration(duration);
        // Compute the TAI to UT1 offset at this time.
        // We have the time in TAI. But we were given UT1.
        // The offset is provided as offset = TAI - UT1 <=> TAI = UT1 + offset
        e.duration += e.ut1_offset(provider).unwrap_or(Duration::ZERO);
        e.time_scale = TimeScale::TAI;
        e
    }

    fn delta_et_tai(seconds: f64) -> f64 {
        // Calculate M, the mean anomaly.4
        let m = NAIF_M0 + seconds * NAIF_M1;
        // Calculate eccentric anomaly
        let e = m + NAIF_EB * m.sin();

        (TT_OFFSET_MS * Unit::Millisecond).to_seconds() + NAIF_K * e.sin()
    }

    fn inner_g(seconds: f64) -> f64 {
        use core::f64::consts::TAU;
        let g = TAU / 360.0 * 357.528 + 1.990_910_018_065_731e-7 * seconds;
        // Return gamma
        1.658e-3 * (g + 1.67e-2 * g.sin()).sin()
    }

    pub(crate) fn compute_gregorian(
        duration: Duration,
        ts: TimeScale,
    ) -> (i32, u8, u8, u8, u8, u8, u32) {
        let (sign, days, hours, minutes, seconds, milliseconds, microseconds, nanos) =
            duration.decompose();

        let days_f64 = if sign < 0 {
            -(days as f64)
        } else {
            days as f64
        };

        let (mut year, mut days_in_year) = div_rem_f64(days_f64, DAYS_PER_YEAR_NLD);
        year += ts.ref_year(); // NB: this assumes all known time scales started after J1900

        // Base calculation was on 365 days, so we need to remove one day in seconds per leap year
        // between 1900 and `year`
        if year >= ts.ref_year() {
            for year in ts.ref_year()..year {
                if is_leap_year(year) {
                    days_in_year -= 1.0;
                }
            }
        } else {
            for year in year..ts.ref_year() {
                if is_leap_year(year) {
                    days_in_year += 1.0;
                }
            }
        }

        // Get the month from the exact number of seconds between the start of the year and now
        let mut month = 1;
        let mut day;

        let mut days_so_far = 0.0;
        loop {
            let mut days_next_month = usual_days_per_month(month - 1) as f64;
            if month == 2 && is_leap_year(year) {
                days_next_month += 1.0;
            }

            if days_so_far + days_next_month > days_in_year || month == 12 {
                // We've found the month and can calculate the days
                day = if sign >= 0 {
                    days_in_year - days_so_far + 1.0
                } else {
                    days_in_year - days_so_far
                };
                break;
            }

            // Otherwise, count up the number of days this year so far and keep track of the month.
            days_so_far += days_next_month;
            month += 1;
        }

        if day <= 0.0 || days_in_year < 0.0 {
            // We've overflowed backward
            month = 12;
            year -= 1;
            // NOTE: Leap year is already accounted for in the TAI duration when counting backward.
            day = if days_in_year < 0.0 {
                days_in_year + usual_days_per_month(11) as f64 + 1.0
            } else {
                usual_days_per_month(11) as f64
            };
        }

        if sign < 0 {
            let time = Duration::compose(
                sign,
                0,
                hours,
                minutes,
                seconds,
                milliseconds,
                microseconds,
                nanos,
            );

            // Last check on the validity of the Gregorian date

            if time == Duration::ZERO || month == 12 && day == 32.0 {
                // We've underflowed since we're before 1900.
                year += 1;
                month = 1;
                day = 1.0;
            }

            let (_, _, hours, minutes, seconds, milliseconds, microseconds, nanos) =
                (24 * Unit::Hour + time).decompose();

            (
                year,
                month,
                day as u8,
                hours as u8,
                minutes as u8,
                seconds as u8,
                (nanos
                    + microseconds * NANOSECONDS_PER_MICROSECOND
                    + milliseconds * NANOSECONDS_PER_MILLISECOND) as u32,
            )
        } else {
            (
                year,
                month,
                day as u8,
                hours as u8,
                minutes as u8,
                seconds as u8,
                (nanos
                    + microseconds * NANOSECONDS_PER_MICROSECOND
                    + milliseconds * NANOSECONDS_PER_MILLISECOND) as u32,
            )
        }
    }

    /// Builds an Epoch from given `week`: elapsed weeks counter into the desired Time scale, and the amount of nanoseconds within that week.
    /// For example, this is how GPS vehicles describe a GPST epoch.
    ///
    /// Note that this constructor relies on 128 bit integer math and may be slow on embedded devices.
    #[must_use]
    pub fn from_time_of_week(week: u32, nanoseconds: u64, time_scale: TimeScale) -> Self {
        let mut nanos = i128::from(nanoseconds);
        nanos += i128::from(week) * Weekday::DAYS_PER_WEEK_I128 * i128::from(NANOSECONDS_PER_DAY);
        let duration = Duration::from_total_nanoseconds(nanos);
        Self::from_duration(duration, time_scale)
    }

    #[must_use]
    /// Builds a UTC Epoch from given `week`: elapsed weeks counter and "ns" amount of nanoseconds since closest Sunday Midnight.
    pub fn from_time_of_week_utc(week: u32, nanoseconds: u64) -> Self {
        Self::from_time_of_week(week, nanoseconds, TimeScale::UTC)
    }

    #[must_use]
    /// Builds an Epoch from the provided year, days in the year, and a time scale.
    ///
    /// # Limitations
    /// In the TDB or ET time scales, there may be an error of up to 750 nanoseconds when initializing an Epoch this way.
    /// This is because we first initialize the epoch in Gregorian scale and then apply the TDB/ET offset, but that offset actually depends on the precise time.
    ///
    /// # Day couting behavior
    ///
    /// The day counter starts at 01, in other words, 01 January is day 1 of the counter, as per the GPS specificiations.
    ///
    pub fn from_day_of_year(year: i32, days: f64, time_scale: TimeScale) -> Self {
        let start_of_year = Self::from_gregorian(year, 1, 1, 0, 0, 0, 0, time_scale);
        start_of_year + (days - 1.0) * Unit::Day
    }
}

#[cfg_attr(feature = "python", pymethods)]
impl Epoch {
    #[must_use]
    /// Get the accumulated number of leap seconds up to this Epoch accounting only for the IERS leap seconds.
    pub fn leap_seconds_iers(&self) -> i32 {
        match self.leap_seconds(true) {
            Some(v) => v as i32,
            None => 0,
        }
    }

    /// Get the accumulated number of leap seconds up to this Epoch accounting only for the IERS leap seconds and the SOFA scaling from 1960 to 1972, depending on flag.
    /// Returns None if the epoch is before 1960, year at which UTC was defined.
    ///
    /// # Why does this function return an `Option` when the other returns a value
    /// This is to match the `iauDat` function of SOFA (src/dat.c). That function will return a warning and give up if the start date is before 1960.
    pub fn leap_seconds(&self, iers_only: bool) -> Option<f64> {
        self.leap_seconds_with(iers_only, LatestLeapSeconds::default())
    }

    #[cfg(feature = "ut1")]
    /// Get the accumulated offset between this epoch and UT1, assuming that the provider includes all data.
    pub fn ut1_offset(&self, provider: Ut1Provider) -> Option<Duration> {
        for delta_tai_ut1 in provider.rev() {
            if self > &delta_tai_ut1.epoch {
                return Some(delta_tai_ut1.delta_tai_minus_ut1);
            }
        }
        None
    }

    /// Get the accumulated number of leap seconds up to this Epoch from the provided LeapSecondProvider.
    /// Returns None if the epoch is before 1960, year at which UTC was defined.
    ///
    /// # Why does this function return an `Option` when the other returns a value
    /// This is to match the `iauDat` function of SOFA (src/dat.c). That function will return a warning and give up if the start date is before 1960.
    #[cfg(feature = "python")]
    pub fn leap_seconds_with_file(
        &self,
        iers_only: bool,
        provider: LeapSecondsFile,
    ) -> Option<f64> {
        self.leap_seconds_with(iers_only, provider)
    }

    #[cfg(feature = "python")]
    #[classmethod]
    /// Creates a new Epoch from a Duration as the time difference between this epoch and TAI reference epoch.
    const fn init_from_tai_duration(_cls: &PyType, duration: Duration) -> Self {
        Self::from_tai_duration(duration)
    }

    #[cfg(feature = "python")]
    #[classmethod]
    /// Creates a new Epoch from its centuries and nanosecond since the TAI reference epoch.
    fn init_from_tai_parts(_cls: &PyType, centuries: i16, nanoseconds: u64) -> Self {
        Self::from_tai_parts(centuries, nanoseconds)
    }

    #[cfg(feature = "python")]
    #[classmethod]
    /// Initialize an Epoch from the provided TAI seconds since 1900 January 01 at midnight
    fn init_from_tai_seconds(_cls: &PyType, seconds: f64) -> Self {
        Self::from_tai_seconds(seconds)
    }

    #[cfg(feature = "python")]
    #[classmethod]
    /// Initialize an Epoch from the provided TAI days since 1900 January 01 at midnight
    fn init_from_tai_days(_cls: &PyType, days: f64) -> Self {
        Self::from_tai_days(days)
    }

    #[cfg(feature = "python")]
    #[classmethod]
    /// Initialize an Epoch from the provided UTC seconds since 1900 January 01 at midnight
    fn init_from_utc_seconds(_cls: &PyType, seconds: f64) -> Self {
        Self::from_utc_seconds(seconds)
    }

    #[cfg(feature = "python")]
    #[classmethod]
    /// Initialize an Epoch from the provided UTC days since 1900 January 01 at midnight
    fn init_from_utc_days(_cls: &PyType, days: f64) -> Self {
        Self::from_utc_days(days)
    }

    #[cfg(feature = "python")]
    #[classmethod]
    /// Initialize an Epoch from given MJD in TAI time scale
    fn init_from_mjd_tai(_cls: &PyType, days: f64) -> Self {
        Self::from_mjd_tai(days)
    }

    #[cfg(feature = "python")]
    #[classmethod]
    /// Initialize an Epoch from given MJD in UTC time scale
    fn init_from_mjd_utc(_cls: &PyType, days: f64) -> Self {
        Self::from_mjd_utc(days)
    }

    #[cfg(feature = "python")]
    #[classmethod]
    /// Initialize an Epoch from given JDE in TAI time scale
    fn init_from_jde_tai(_cls: &PyType, days: f64) -> Self {
        Self::from_jde_tai(days)
    }

    #[cfg(feature = "python")]
    #[classmethod]
    /// Initialize an Epoch from given JDE in UTC time scale
    fn init_from_jde_utc(_cls: &PyType, days: f64) -> Self {
        Self::from_jde_utc(days)
    }

    #[cfg(feature = "python")]
    #[classmethod]
    /// Initialize an Epoch from the provided TT seconds (approximated to 32.184s delta from TAI)
    fn init_from_tt_seconds(_cls: &PyType, seconds: f64) -> Self {
        Self::from_tt_seconds(seconds)
    }

    #[cfg(feature = "python")]
    #[classmethod]
    /// Initialize an Epoch from the provided TT seconds (approximated to 32.184s delta from TAI)
    fn init_from_tt_duration(_cls: &PyType, duration: Duration) -> Self {
        Self::from_tt_duration(duration)
    }

    #[cfg(feature = "python")]
    #[classmethod]
    /// Initialize an Epoch from the Ephemeris Time seconds past 2000 JAN 01 (J2000 reference)
    fn init_from_et_seconds(_cls: &PyType, seconds_since_j2000: f64) -> Epoch {
        Self::from_et_seconds(seconds_since_j2000)
    }

    #[cfg(feature = "python")]
    #[classmethod]
    /// Initialize an Epoch from the Ephemeris Time duration past 2000 JAN 01 (J2000 reference)
    fn init_from_et_duration(_cls: &PyType, duration_since_j2000: Duration) -> Self {
        Self::from_et_duration(duration_since_j2000)
    }

    #[cfg(feature = "python")]
    #[classmethod]
    /// Initialize an Epoch from Dynamic Barycentric Time (TDB) seconds past 2000 JAN 01 midnight (difference than SPICE)
    /// NOTE: This uses the ESA algorithm, which is a notch more complicated than the SPICE algorithm, but more precise.
    /// In fact, SPICE algorithm is precise +/- 30 microseconds for a century whereas ESA algorithm should be exactly correct.
    fn init_from_tdb_seconds(_cls: &PyType, seconds_j2000: f64) -> Epoch {
        Self::from_tdb_seconds(seconds_j2000)
    }

    #[cfg(feature = "python")]
    #[classmethod]
    /// Initialize from Dynamic Barycentric Time (TDB) (same as SPICE ephemeris time) whose epoch is 2000 JAN 01 noon TAI.
    fn init_from_tdb_duration(_cls: &PyType, duration_since_j2000: Duration) -> Epoch {
        Self::from_tdb_duration(duration_since_j2000)
    }

    #[cfg(feature = "python")]
    #[classmethod]
    /// Initialize from the JDE days
    fn init_from_jde_et(_cls: &PyType, days: f64) -> Self {
        Self::from_jde_et(days)
    }

    #[cfg(feature = "python")]
    #[classmethod]
    /// Initialize from Dynamic Barycentric Time (TDB) (same as SPICE ephemeris time) in JD days
    fn init_from_jde_tdb(_cls: &PyType, days: f64) -> Self {
        Self::from_jde_tdb(days)
    }

    #[cfg(feature = "python")]
    #[classmethod]
    /// Initialize an Epoch from the number of seconds since the GPS Time Epoch,
    /// defined as UTC midnight of January 5th to 6th 1980 (cf. <https://gssc.esa.int/navipedia/index.php/Time_References_in_GNSS#GPS_Time_.28GPST.29>).
    fn init_from_gpst_seconds(_cls: &PyType, seconds: f64) -> Self {
        Self::from_gpst_seconds(seconds)
    }

    #[cfg(feature = "python")]
    #[classmethod]
    /// Initialize an Epoch from the number of days since the GPS Time Epoch,
    /// defined as UTC midnight of January 5th to 6th 1980 (cf. <https://gssc.esa.int/navipedia/index.php/Time_References_in_GNSS#GPS_Time_.28GPST.29>).
    fn init_from_gpst_days(_cls: &PyType, days: f64) -> Self {
        Self::from_gpst_days(days)
    }

    #[cfg(feature = "python")]
    #[classmethod]
    /// Initialize an Epoch from the number of nanoseconds since the GPS Time Epoch,
    /// defined as UTC midnight of January 5th to 6th 1980 (cf. <https://gssc.esa.int/navipedia/index.php/Time_References_in_GNSS#GPS_Time_.28GPST.29>).
    /// This may be useful for time keeping devices that use GPS as a time source.
    fn init_from_gpst_nanoseconds(_cls: &PyType, nanoseconds: u64) -> Self {
        Self::from_gpst_nanoseconds(nanoseconds)
    }

    #[cfg(feature = "python")]
    #[classmethod]
    /// Initialize an Epoch from the number of seconds since the QZSS Time Epoch,
    /// defined as UTC midnight of January 5th to 6th 1980 (cf. <https://gssc.esa.int/navipedia/index.php/Time_References_in_GNSS#GPS_Time_.28GPST.29>).
    fn init_from_qzsst_seconds(_cls: &PyType, seconds: f64) -> Self {
        Self::from_qzsst_seconds(seconds)
    }

    #[cfg(feature = "python")]
    #[classmethod]
    /// Initialize an Epoch from the number of days since the QZSS Time Epoch,
    /// defined as UTC midnight of January 5th to 6th 1980 (cf. <https://gssc.esa.int/navipedia/index.php/Time_References_in_GNSS#GPS_Time_.28GPST.29>).
    fn init_from_qzsst_days(_cls: &PyType, days: f64) -> Self {
        Self::from_qzsst_days(days)
    }

    #[cfg(feature = "python")]
    #[classmethod]
    /// Initialize an Epoch from the number of nanoseconds since the QZSS Time Epoch,
    /// defined as UTC midnight of January 5th to 6th 1980 (cf. <https://gssc.esa.int/navipedia/index.php/Time_References_in_GNSS#GPS_Time_.28GPST.29>).
    /// This may be useful for time keeping devices that use QZSS as a time source.
    fn init_from_qzsst_nanoseconds(_cls: &PyType, nanoseconds: u64) -> Self {
        Self::from_qzsst_nanoseconds(nanoseconds)
    }

    #[cfg(feature = "python")]
    #[classmethod]
    /// Initialize an Epoch from the number of seconds since the Galileo Time Epoch,
    /// starting on August 21st 1999 Midnight UT,
    /// (cf. <https://gssc.esa.int/navipedia/index.php/Time_References_in_GNSS>).
    fn init_from_gst_seconds(_cls: &PyType, seconds: f64) -> Self {
        Self::from_gst_seconds(seconds)
    }

    #[cfg(feature = "python")]
    #[classmethod]
    /// Initialize an Epoch from the number of days since the Galileo Time Epoch,
    /// starting on August 21st 1999 Midnight UT,
    /// (cf. <https://gssc.esa.int/navipedia/index.php/Time_References_in_GNSS>).
    fn init_from_gst_days(_cls: &PyType, days: f64) -> Self {
        Self::from_gst_days(days)
    }

    #[cfg(feature = "python")]
    #[classmethod]
    /// Initialize an Epoch from the number of nanoseconds since the Galileo Time Epoch,
    /// starting on August 21st 1999 Midnight UT,
    /// (cf. <https://gssc.esa.int/navipedia/index.php/Time_References_in_GNSS>).
    /// This may be useful for time keeping devices that use GST as a time source.
    fn init_from_gst_nanoseconds(_cls: &PyType, nanoseconds: u64) -> Self {
        Self::from_gst_nanoseconds(nanoseconds)
    }

    #[cfg(feature = "python")]
    #[classmethod]
    /// Initialize an Epoch from the number of seconds since the BeiDou Time Epoch,
    /// defined as January 1st 2006 (cf. <https://gssc.esa.int/navipedia/index.php/Time_References_in_GNSS>).
    fn init_from_bdt_seconds(_cls: &PyType, seconds: f64) -> Self {
        Self::from_bdt_seconds(seconds)
    }

    #[cfg(feature = "python")]
    #[classmethod]
    /// Initialize an Epoch from the number of days since the BeiDou Time Epoch,
    /// defined as January 1st 2006 (cf. <https://gssc.esa.int/navipedia/index.php/Time_References_in_GNSS>).
    fn init_from_bdt_days(_cls: &PyType, days: f64) -> Self {
        Self::from_bdt_days(days)
    }

    #[cfg(feature = "python")]
    #[classmethod]
    /// Initialize an Epoch from the number of days since the BeiDou Time Epoch,
    /// defined as January 1st 2006 (cf. <https://gssc.esa.int/navipedia/index.php/Time_References_in_GNSS>).
    /// This may be useful for time keeping devices that use BDT as a time source.
    fn init_from_bdt_nanoseconds(_cls: &PyType, nanoseconds: u64) -> Self {
        Self::from_bdt_nanoseconds(nanoseconds)
    }

    #[cfg(feature = "python")]
    #[classmethod]
    /// Initialize an Epoch from the provided UNIX second timestamp since UTC midnight 1970 January 01.
    fn init_from_unix_seconds(_cls: &PyType, seconds: f64) -> Self {
        Self::from_unix_seconds(seconds)
    }

    #[cfg(feature = "python")]
    #[classmethod]
    /// Initialize an Epoch from the provided UNIX millisecond timestamp since UTC midnight 1970 January 01.
    fn init_from_unix_milliseconds(_cls: &PyType, milliseconds: f64) -> Self {
        Self::from_unix_milliseconds(milliseconds)
    }

    #[cfg(feature = "python")]
    #[classmethod]
    fn init_from_gregorian(
        _cls: &PyType,
        year: i32,
        month: u8,
        day: u8,
        hour: u8,
        minute: u8,
        second: u8,
        nanos: u32,
        time_scale: TimeScale,
    ) -> Self {
        Self::from_gregorian(year, month, day, hour, minute, second, nanos, time_scale)
    }

    #[cfg(feature = "python")]
    #[classmethod]
    fn init_from_gregorian_at_noon(
        _cls: &PyType,
        year: i32,
        month: u8,
        day: u8,
        time_scale: TimeScale,
    ) -> Self {
        Self::from_gregorian_at_noon(year, month, day, time_scale)
    }

    #[cfg(feature = "python")]
    #[classmethod]
    fn init_from_gregorian_at_midnight(
        _cls: &PyType,
        year: i32,
        month: u8,
        day: u8,
        time_scale: TimeScale,
    ) -> Self {
        Self::from_gregorian_at_midnight(year, month, day, time_scale)
    }

    #[cfg(feature = "python")]
    #[classmethod]
    /// Attempts to build an Epoch from the provided Gregorian date and time in TAI.
    fn maybe_init_from_gregorian_tai(
        _cls: &PyType,
        year: i32,
        month: u8,
        day: u8,
        hour: u8,
        minute: u8,
        second: u8,
        nanos: u32,
    ) -> Result<Self, Errors> {
        Self::maybe_from_gregorian_tai(year, month, day, hour, minute, second, nanos)
    }

    #[cfg(feature = "python")]
    #[classmethod]
    /// Attempts to build an Epoch from the provided Gregorian date and time in the provided time scale.
    /// NOTE: If the time scale is TDB, this function assumes that the SPICE format is used
    #[allow(clippy::too_many_arguments)]
    fn maybe_init_from_gregorian(
        _cls: &PyType,
        year: i32,
        month: u8,
        day: u8,
        hour: u8,
        minute: u8,
        second: u8,
        nanos: u32,
        time_scale: TimeScale,
    ) -> Result<Self, Errors> {
        Self::maybe_from_gregorian(year, month, day, hour, minute, second, nanos, time_scale)
    }

    #[cfg(feature = "python")]
    #[classmethod]
    /// Builds an Epoch from the provided Gregorian date and time in TAI. If invalid date is provided, this function will panic.
    /// Use maybe_from_gregorian_tai if unsure.
    fn init_from_gregorian_tai(
        _cls: &PyType,
        year: i32,
        month: u8,
        day: u8,
        hour: u8,
        minute: u8,
        second: u8,
        nanos: u32,
    ) -> Self {
        Self::from_gregorian_tai(year, month, day, hour, minute, second, nanos)
    }

    #[cfg(feature = "python")]
    #[classmethod]
    /// Initialize from the Gregorian date at midnight in TAI.
    fn init_from_gregorian_tai_at_midnight(_cls: &PyType, year: i32, month: u8, day: u8) -> Self {
        Self::from_gregorian_tai_at_midnight(year, month, day)
    }

    #[cfg(feature = "python")]
    #[classmethod]
    /// Initialize from the Gregorian date at noon in TAI
    fn init_from_gregorian_tai_at_noon(_cls: &PyType, year: i32, month: u8, day: u8) -> Self {
        Self::from_gregorian_tai_at_noon(year, month, day)
    }

    #[cfg(feature = "python")]
    #[classmethod]
    /// Initialize from the Gregorian date and time (without the nanoseconds) in TAI
    fn init_from_gregorian_tai_hms(
        _cls: &PyType,
        year: i32,
        month: u8,
        day: u8,
        hour: u8,
        minute: u8,
        second: u8,
    ) -> Self {
        Self::from_gregorian_tai_hms(year, month, day, hour, minute, second)
    }

    #[cfg(feature = "python")]
    #[classmethod]
    /// Attempts to build an Epoch from the provided Gregorian date and time in UTC.
    fn maybe_init_from_gregorian_utc(
        _cls: &PyType,
        year: i32,
        month: u8,
        day: u8,
        hour: u8,
        minute: u8,
        second: u8,
        nanos: u32,
    ) -> Result<Self, Errors> {
        Self::maybe_from_gregorian_utc(year, month, day, hour, minute, second, nanos)
    }

    #[cfg(feature = "python")]
    #[classmethod]
    /// Builds an Epoch from the provided Gregorian date and time in TAI. If invalid date is provided, this function will panic.
    /// Use maybe_from_gregorian_tai if unsure.
    fn init_from_gregorian_utc(
        _cls: &PyType,
        year: i32,
        month: u8,
        day: u8,
        hour: u8,
        minute: u8,
        second: u8,
        nanos: u32,
    ) -> Self {
        Self::from_gregorian_utc(year, month, day, hour, minute, second, nanos)
    }

    #[cfg(feature = "python")]
    #[classmethod]
    /// Initialize from Gregorian date in UTC at midnight
    fn init_from_gregorian_utc_at_midnight(_cls: &PyType, year: i32, month: u8, day: u8) -> Self {
        Self::from_gregorian_utc_at_midnight(year, month, day)
    }

    #[cfg(feature = "python")]
    #[classmethod]
    /// Initialize from Gregorian date in UTC at noon
    fn init_from_gregorian_utc_at_noon(_cls: &PyType, year: i32, month: u8, day: u8) -> Self {
        Self::from_gregorian_utc_at_noon(year, month, day)
    }

    #[cfg(feature = "python")]
    #[classmethod]
    /// Initialize from the Gregorian date and time (without the nanoseconds) in UTC
    fn init_from_gregorian_utc_hms(
        _cls: &PyType,
        year: i32,
        month: u8,
        day: u8,
        hour: u8,
        minute: u8,
        second: u8,
    ) -> Self {
        Self::from_gregorian_utc_hms(year, month, day, hour, minute, second)
    }

    #[cfg(feature = "python")]
    #[classmethod]
    /// Equivalent to `datetime.strptime`, refer to <https://docs.rs/hifitime/latest/hifitime/efmt/format/struct.Format.html> for format options
    fn strptime(_cls: &PyType, epoch_str: String, format_str: String) -> PyResult<Self> {
        Self::from_format_str(&epoch_str, &format_str).map_err(|e| PyErr::from(e))
    }

    #[cfg(feature = "python")]
    /// Equivalent to `datetime.strftime`, refer to <https://docs.rs/hifitime/latest/hifitime/efmt/format/struct.Format.html> for format options
    fn strftime(&self, format_str: String) -> PyResult<String> {
        use crate::efmt::Formatter;
        let fmt = Format::from_str(&format_str)
            .map_err(Errors::ParseError)
            .map_err(|e| PyErr::from(e))?;
        Ok(format!("{}", Formatter::new(*self, fmt)))
    }

    #[cfg(feature = "python")]
    /// Equivalent to `datetime.isoformat`, and truncated to 23 chars, refer to <https://docs.rs/hifitime/latest/hifitime/efmt/format/struct.Format.html> for format options
    fn isoformat(&self) -> PyResult<String> {
        Ok(self.to_isoformat())
    }

    #[cfg(feature = "std")]
    #[must_use]
    /// The standard ISO format of this epoch (six digits of subseconds), refer to <https://docs.rs/hifitime/latest/hifitime/efmt/format/struct.Format.html> for format options
    pub fn to_isoformat(&self) -> String {
        use crate::efmt::consts::ISO8601_STD;
        use crate::efmt::Formatter;
        format!("{}", Formatter::new(*self, ISO8601_STD))[..26].to_string()
    }

    /// Returns this epoch with respect to the time scale this epoch was created in.
    /// This is needed to correctly perform duration conversions in dynamical time scales (e.g. TDB).
    ///
    /// # Examples
    /// 1. If an epoch was initialized as Epoch::from_..._utc(...) then the duration will be the UTC duration from J1900.
    /// 2. If an epoch was initialized as Epoch::from_..._tdb(...) then the duration will be the UTC duration from J2000 because the TDB reference epoch is J2000.
    #[deprecated(note = "Use the `duration` field directly", since = "3.10")]
    pub fn to_duration(&self) -> Duration {
        self.duration
    }

    #[must_use]
    /// Returns this epoch with respect to the provided time scale.
    /// This is needed to correctly perform duration conversions in dynamical time scales (e.g. TDB).
    pub fn to_duration_in_time_scale(&self, ts: TimeScale) -> Duration {
        self.to_time_scale(ts).duration
    }

    /// Attempts to return the number of nanoseconds since the reference epoch of the provided time scale.
    /// This will return an overflow error if more than one century has past since the reference epoch in the provided time scale.
    /// If this is _not_ an issue, you should use `epoch.to_duration_in_time_scale().to_parts()` to retrieve both the centuries and the nanoseconds
    /// in that century.
    #[allow(clippy::wrong_self_convention)]
    fn to_nanoseconds_in_time_scale(&self, time_scale: TimeScale) -> Result<u64, Errors> {
        let (centuries, nanoseconds) = self.to_duration_in_time_scale(time_scale).to_parts();
        if centuries != 0 {
            Err(Errors::Overflow)
        } else {
            Ok(nanoseconds)
        }
    }

    /*
        /// Makes a copy of self and sets the duration and time scale appropriately given the new duration
        #[must_use]
        pub fn set(&self, new_duration: Duration) -> Self {
            match self.time_scale {
                TimeScale::TAI => Self::from_tai_duration(new_duration),
                TimeScale::TT => Self::from_tt_duration(new_duration),
                TimeScale::ET => Self::from_et_duration(new_duration),
                TimeScale::TDB => Self::from_tdb_duration(new_duration),
                TimeScale::UTC => Self::from_utc_duration(new_duration),
                // GPST and QZSST share the same properties
                TimeScale::GPST | TimeScale::QZSST => Self::from_gpst_duration(new_duration),
                TimeScale::GST => Self::from_gst_duration(new_duration),
                TimeScale::BDT => Self::from_bdt_duration(new_duration),
            }
        }
    */
    #[must_use]
    /// Returns the number of TAI seconds since J1900
    pub fn to_tai_seconds(&self) -> f64 {
        self.to_tai_duration().to_seconds()
    }

    #[must_use]
    /// Returns this time in a Duration past J1900 counted in TAI
    pub fn to_tai_duration(&self) -> Duration {
        self.to_time_scale(TimeScale::TAI).duration
    }

    #[must_use]
    /// Returns the epoch as a floating point value in the provided unit
    pub fn to_tai(&self, unit: Unit) -> f64 {
        self.to_tai_duration().to_unit(unit)
    }

    #[must_use]
    /// Returns the TAI parts of this duration
    pub fn to_tai_parts(&self) -> (i16, u64) {
        self.to_tai_duration().to_parts()
    }

    #[must_use]
    /// Returns the number of days since J1900 in TAI
    pub fn to_tai_days(&self) -> f64 {
        self.to_tai(Unit::Day)
    }

    #[must_use]
    /// Returns the number of UTC seconds since the TAI epoch
    pub fn to_utc_seconds(&self) -> f64 {
        self.to_utc(Unit::Second)
    }

    #[must_use]
    /// Returns this time in a Duration past J1900 counted in UTC
    pub fn to_utc_duration(&self) -> Duration {
        self.to_time_scale(TimeScale::UTC).duration
    }

    #[must_use]
    /// Returns the number of UTC seconds since the TAI epoch
    pub fn to_utc(&self, unit: Unit) -> f64 {
        self.to_utc_duration().to_unit(unit)
    }

    #[must_use]
    /// Returns the number of UTC days since the TAI epoch
    pub fn to_utc_days(&self) -> f64 {
        self.to_utc(Unit::Day)
    }

    #[must_use]
    /// `as_mjd_days` creates an Epoch from the provided Modified Julian Date in days as explained
    /// [here](http://tycho.usno.navy.mil/mjd.html). MJD epoch is Modified Julian Day at 17 November 1858 at midnight.
    pub fn to_mjd_tai_days(&self) -> f64 {
        self.to_mjd_tai(Unit::Day)
    }

    #[must_use]
    /// Returns the Modified Julian Date in seconds TAI.
    pub fn to_mjd_tai_seconds(&self) -> f64 {
        self.to_mjd_tai(Unit::Second)
    }

    #[must_use]
    /// Returns this epoch as a duration in the requested units in MJD TAI
    pub fn to_mjd_tai(&self, unit: Unit) -> f64 {
        (self.to_tai_duration() + Unit::Day * J1900_OFFSET).to_unit(unit)
    }

    #[must_use]
    /// Returns the Modified Julian Date in days UTC.
    pub fn to_mjd_utc_days(&self) -> f64 {
        self.to_mjd_utc(Unit::Day)
    }

    #[must_use]
    /// Returns the Modified Julian Date in the provided unit in UTC.
    pub fn to_mjd_utc(&self, unit: Unit) -> f64 {
        (self.to_utc_duration() + Unit::Day * J1900_OFFSET).to_unit(unit)
    }

    #[must_use]
    /// Returns the Modified Julian Date in seconds UTC.
    pub fn to_mjd_utc_seconds(&self) -> f64 {
        self.to_mjd_utc(Unit::Second)
    }

    #[must_use]
    /// Returns the Julian days from epoch 01 Jan -4713, 12:00 (noon)
    /// as explained in "Fundamentals of astrodynamics and applications", Vallado et al.
    /// 4th edition, page 182, and on [Wikipedia](https://en.wikipedia.org/wiki/Julian_day).
    pub fn to_jde_tai_days(&self) -> f64 {
        self.to_jde_tai(Unit::Day)
    }

    #[must_use]
    /// Returns the Julian Days from epoch 01 Jan -4713 12:00 (noon) in desired Duration::Unit
    pub fn to_jde_tai(&self, unit: Unit) -> f64 {
        self.to_jde_tai_duration().to_unit(unit)
    }

    #[must_use]
    /// Returns the Julian Days from epoch 01 Jan -4713 12:00 (noon) as a Duration
    pub fn to_jde_tai_duration(&self) -> Duration {
        self.to_tai_duration() + Unit::Day * J1900_OFFSET + Unit::Day * MJD_OFFSET
    }

    #[must_use]
    /// Returns the Julian seconds in TAI.
    pub fn to_jde_tai_seconds(&self) -> f64 {
        self.to_jde_tai(Unit::Second)
    }

    #[must_use]
    /// Returns the Julian days in UTC.
    pub fn to_jde_utc_days(&self) -> f64 {
        self.to_jde_utc_duration().to_unit(Unit::Day)
    }

    #[must_use]
    /// Returns the Julian days in UTC as a `Duration`
    pub fn to_jde_utc_duration(&self) -> Duration {
        self.to_utc_duration() + Unit::Day * (J1900_OFFSET + MJD_OFFSET)
    }

    #[must_use]
    /// Returns the Julian Days in UTC seconds.
    pub fn to_jde_utc_seconds(&self) -> f64 {
        self.to_jde_utc_duration().to_seconds()
    }

    #[must_use]
    /// Returns seconds past TAI epoch in Terrestrial Time (TT) (previously called Terrestrial Dynamical Time (TDT))
    pub fn to_tt_seconds(&self) -> f64 {
        self.to_tt_duration().to_seconds()
    }

    #[must_use]
    /// Returns `Duration` past TAI epoch in Terrestrial Time (TT).
    pub fn to_tt_duration(&self) -> Duration {
        self.to_time_scale(TimeScale::TT).duration
    }

    #[must_use]
    /// Returns days past TAI epoch in Terrestrial Time (TT) (previously called Terrestrial Dynamical Time (TDT))
    pub fn to_tt_days(&self) -> f64 {
        self.to_tt_duration().to_unit(Unit::Day)
    }

    #[must_use]
    /// Returns the centuries passed J2000 TT
    pub fn to_tt_centuries_j2k(&self) -> f64 {
        (self.to_tt_duration() - Unit::Second * ET_EPOCH_S).to_unit(Unit::Century)
    }

    #[must_use]
    /// Returns the duration past J2000 TT
    pub fn to_tt_since_j2k(&self) -> Duration {
        self.to_tt_duration() - Unit::Second * ET_EPOCH_S
    }

    #[must_use]
    /// Returns days past Julian epoch in Terrestrial Time (TT) (previously called Terrestrial Dynamical Time (TDT))
    pub fn to_jde_tt_days(&self) -> f64 {
        self.to_jde_tt_duration().to_unit(Unit::Day)
    }

    #[must_use]
    pub fn to_jde_tt_duration(&self) -> Duration {
        self.to_tt_duration() + Unit::Day * (J1900_OFFSET + MJD_OFFSET)
    }

    #[must_use]
    /// Returns days past Modified Julian epoch in Terrestrial Time (TT) (previously called Terrestrial Dynamical Time (TDT))
    pub fn to_mjd_tt_days(&self) -> f64 {
        self.to_mjd_tt_duration().to_unit(Unit::Day)
    }

    #[must_use]
    pub fn to_mjd_tt_duration(&self) -> Duration {
        self.to_tt_duration() + Unit::Day * J1900_OFFSET
    }

    #[must_use]
    /// Returns seconds past GPS Time Epoch, defined as UTC midnight of January 5th to 6th 1980 (cf. <https://gssc.esa.int/navipedia/index.php/Time_References_in_GNSS#GPS_Time_.28GPST.29>).
    pub fn to_gpst_seconds(&self) -> f64 {
        self.to_gpst_duration().to_seconds()
    }

    #[must_use]
    /// Returns `Duration` past GPS time Epoch.
    pub fn to_gpst_duration(&self) -> Duration {
        self.to_time_scale(TimeScale::GPST).duration
    }

    /// Returns nanoseconds past GPS Time Epoch, defined as UTC midnight of January 5th to 6th 1980 (cf. <https://gssc.esa.int/navipedia/index.php/Time_References_in_GNSS#GPS_Time_.28GPST.29>).
    /// NOTE: This function will return an error if the centuries past GPST time are not zero.
    pub fn to_gpst_nanoseconds(&self) -> Result<u64, Errors> {
        self.to_nanoseconds_in_time_scale(TimeScale::GPST)
    }

    #[must_use]
    /// Returns days past GPS Time Epoch, defined as UTC midnight of January 5th to 6th 1980 (cf. <https://gssc.esa.int/navipedia/index.php/Time_References_in_GNSS#GPS_Time_.28GPST.29>).
    pub fn to_gpst_days(&self) -> f64 {
        self.to_gpst_duration().to_unit(Unit::Day)
    }

    #[must_use]
    /// Returns seconds past QZSS Time Epoch, defined as UTC midnight of January 5th to 6th 1980 (cf. <https://gssc.esa.int/navipedia/index.php/Time_References_in_GNSS#GPS_Time_.28GPST.29>).
    pub fn to_qzsst_seconds(&self) -> f64 {
        self.to_qzsst_duration().to_seconds()
    }

    #[must_use]
    /// Returns `Duration` past QZSS time Epoch.
    pub fn to_qzsst_duration(&self) -> Duration {
        self.to_time_scale(TimeScale::QZSST).duration
    }

    /// Returns nanoseconds past QZSS Time Epoch, defined as UTC midnight of January 5th to 6th 1980 (cf. <https://gssc.esa.int/navipedia/index.php/Time_References_in_GNSS#GPS_Time_.28GPST.29>).
    /// NOTE: This function will return an error if the centuries past QZSST time are not zero.
    pub fn to_qzsst_nanoseconds(&self) -> Result<u64, Errors> {
        self.to_nanoseconds_in_time_scale(TimeScale::QZSST)
    }

    #[must_use]
    /// Returns days past QZSS Time Epoch, defined as UTC midnight of January 5th to 6th 1980 (cf. <https://gssc.esa.int/navipedia/index.php/Time_References_in_GNSS#GPS_Time_.28GPST.29>).
    pub fn to_qzsst_days(&self) -> f64 {
        self.to_gpst_duration().to_unit(Unit::Day)
    }

    #[must_use]
    /// Returns seconds past GST (Galileo) Time Epoch
    pub fn to_gst_seconds(&self) -> f64 {
        self.to_gst_duration().to_seconds()
    }

    #[must_use]
    /// Returns `Duration` past GST (Galileo) time Epoch.
    pub fn to_gst_duration(&self) -> Duration {
        self.to_time_scale(TimeScale::GST).duration
    }

    /// Returns nanoseconds past GST (Galileo) Time Epoch, starting on August 21st 1999 Midnight UT
    /// (cf. <https://gssc.esa.int/navipedia/index.php/Time_References_in_GNSS>).
    /// NOTE: This function will return an error if the centuries past GST time are not zero.
    pub fn to_gst_nanoseconds(&self) -> Result<u64, Errors> {
        self.to_nanoseconds_in_time_scale(TimeScale::GST)
    }

    #[must_use]
    /// Returns days past GST (Galileo) Time Epoch,
    /// starting on August 21st 1999 Midnight UT
    /// (cf. <https://gssc.esa.int/navipedia/index.php/Time_References_in_GNSS>).
    pub fn to_gst_days(&self) -> f64 {
        self.to_gst_duration().to_unit(Unit::Day)
    }

    #[must_use]
    /// Returns seconds past BDT (BeiDou) Time Epoch
    pub fn to_bdt_seconds(&self) -> f64 {
        self.to_bdt_duration().to_seconds()
    }

    #[must_use]
    /// Returns `Duration` past BDT (BeiDou) time Epoch.
    pub fn to_bdt_duration(&self) -> Duration {
        self.to_tai_duration() - BDT_REF_EPOCH.to_tai_duration()
    }

    #[must_use]
    /// Returns days past BDT (BeiDou) Time Epoch, defined as Jan 01 2006 UTC
    /// (cf. <https://gssc.esa.int/navipedia/index.php/Time_References_in_GNSS>).
    pub fn to_bdt_days(&self) -> f64 {
        self.to_bdt_duration().to_unit(Unit::Day)
    }

    /// Returns nanoseconds past BDT (BeiDou) Time Epoch, defined as Jan 01 2006 UTC
    /// (cf. <https://gssc.esa.int/navipedia/index.php/Time_References_in_GNSS>).
    /// NOTE: This function will return an error if the centuries past GST time are not zero.
    pub fn to_bdt_nanoseconds(&self) -> Result<u64, Errors> {
        self.to_nanoseconds_in_time_scale(TimeScale::BDT)
    }

    #[allow(clippy::wrong_self_convention)]
    #[must_use]
    /// Returns the Duration since the UNIX epoch UTC midnight 01 Jan 1970.
    fn to_unix_duration(&self) -> Duration {
        self.to_duration_in_time_scale(TimeScale::UTC) - UNIX_REF_EPOCH.to_utc_duration()
    }

    #[must_use]
    /// Returns the duration since the UNIX epoch in the provided unit.
    pub fn to_unix(&self, unit: Unit) -> f64 {
        self.to_unix_duration().to_unit(unit)
    }

    #[must_use]
    /// Returns the number seconds since the UNIX epoch defined 01 Jan 1970 midnight UTC.
    pub fn to_unix_seconds(&self) -> f64 {
        self.to_unix(Unit::Second)
    }

    #[must_use]
    /// Returns the number milliseconds since the UNIX epoch defined 01 Jan 1970 midnight UTC.
    pub fn to_unix_milliseconds(&self) -> f64 {
        self.to_unix(Unit::Millisecond)
    }

    #[must_use]
    /// Returns the number days since the UNIX epoch defined 01 Jan 1970 midnight UTC.
    pub fn to_unix_days(&self) -> f64 {
        self.to_unix(Unit::Day)
    }

    #[must_use]
    /// Returns the Ephemeris Time seconds past 2000 JAN 01 midnight, matches NASA/NAIF SPICE.
    pub fn to_et_seconds(&self) -> f64 {
        self.to_et_duration().to_seconds()
    }

    #[must_use]
    /// Returns the Ephemeris Time in duration past 1900 JAN 01 at noon.
    /// **Only** use this if the subsequent computation expect J1900 seconds.
    pub fn to_et_duration_since_j1900(&self) -> Duration {
        self.to_et_duration() + J2000_TO_J1900_DURATION
    }

    #[must_use]
    /// Returns the duration between J2000 and the current epoch as per NAIF SPICE.
    ///
    /// # Warning
    /// The et2utc function of NAIF SPICE will assume that there are 9 leap seconds before 01 JAN 1972,
    /// as this date introduces 10 leap seconds. At the time of writing, this does _not_ seem to be in
    /// line with IERS and the documentation in the leap seconds list.
    ///
    /// In order to match SPICE, the as_et_duration() function will manually get rid of that difference.
    pub fn to_et_duration(&self) -> Duration {
        self.to_time_scale(TimeScale::ET).duration
    }

    #[must_use]
    /// Returns the Dynamics Barycentric Time (TDB) as a high precision Duration since J2000
    ///
    /// ## Algorithm
    /// Given the embedded sine functions in the equation to compute the difference between TDB and TAI from the number of TDB seconds
    /// past J2000, one cannot solve the revert the operation analytically. Instead, we iterate until the value no longer changes.
    ///
    /// 1. Assume that the TAI duration is in fact the TDB seconds from J2000.
    /// 2. Offset to J2000 because `Epoch` stores everything in the J1900 but the TDB duration is in J2000.
    /// 3. Compute the offset `g` due to the TDB computation with the current value of the TDB seconds (defined in step 1).
    /// 4. Subtract that offset to the latest TDB seconds and store this as a new candidate for the true TDB seconds value.
    /// 5. Compute the difference between this candidate and the previous one. If the difference is less than one nanosecond, stop iteration.
    /// 6. Set the new candidate as the TDB seconds since J2000 and loop until step 5 breaks the loop, or we've done five iterations.
    /// 7. At this stage, we have a good approximation of the TDB seconds since J2000.
    /// 8. Reverse the algorithm given that approximation: compute the `g` offset, compute the difference between TDB and TAI, add the TT offset (32.184 s), and offset by the difference between J1900 and J2000.
    pub fn to_tdb_duration(&self) -> Duration {
        self.to_time_scale(TimeScale::TDB).duration
    }

    #[must_use]
    /// Returns the Dynamic Barycentric Time (TDB) (higher fidelity SPICE ephemeris time) whose epoch is 2000 JAN 01 noon TAI (cf. <https://gssc.esa.int/navipedia/index.php/Transformations_between_Time_Systems#TDT_-_TDB.2C_TCB>)
    pub fn to_tdb_seconds(&self) -> f64 {
        self.to_tdb_duration().to_seconds()
    }

    #[must_use]
    /// Returns the Dynamics Barycentric Time (TDB) as a high precision Duration with reference epoch of 1900 JAN 01 at noon.
    /// **Only** use this if the subsequent computation expect J1900 seconds.
    pub fn to_tdb_duration_since_j1900(&self) -> Duration {
        self.to_tdb_duration() + J2000_TO_J1900_DURATION
    }

    #[must_use]
    /// Returns the Ephemeris Time JDE past epoch
    pub fn to_jde_et_days(&self) -> f64 {
        self.to_jde_et_duration().to_unit(Unit::Day)
    }

    #[must_use]
    pub fn to_jde_et_duration(&self) -> Duration {
        self.to_et_duration() + Unit::Day * (J1900_OFFSET + MJD_OFFSET) + J2000_TO_J1900_DURATION
    }

    #[must_use]
    pub fn to_jde_et(&self, unit: Unit) -> f64 {
        self.to_jde_et_duration().to_unit(unit)
    }

    #[must_use]
    pub fn to_jde_tdb_duration(&self) -> Duration {
        self.to_tdb_duration() + Unit::Day * (J1900_OFFSET + MJD_OFFSET) + J2000_TO_J1900_DURATION
    }

    #[must_use]
    /// Returns the Dynamic Barycentric Time (TDB) (higher fidelity SPICE ephemeris time) whose epoch is 2000 JAN 01 noon TAI (cf. <https://gssc.esa.int/navipedia/index.php/Transformations_between_Time_Systems#TDT_-_TDB.2C_TCB>)
    pub fn to_jde_tdb_days(&self) -> f64 {
        self.to_jde_tdb_duration().to_unit(Unit::Day)
    }

    #[must_use]
    /// Returns the number of days since Dynamic Barycentric Time (TDB) J2000 (used for Archinal et al. rotations)
    pub fn to_tdb_days_since_j2000(&self) -> f64 {
        self.to_tdb_duration().to_unit(Unit::Day)
    }

    #[must_use]
    /// Returns the number of centuries since Dynamic Barycentric Time (TDB) J2000 (used for Archinal et al. rotations)
    pub fn to_tdb_centuries_since_j2000(&self) -> f64 {
        self.to_tdb_duration().to_unit(Unit::Century)
    }

    #[must_use]
    /// Returns the number of days since Ephemeris Time (ET) J2000 (used for Archinal et al. rotations)
    pub fn to_et_days_since_j2000(&self) -> f64 {
        self.to_et_duration().to_unit(Unit::Day)
    }

    #[must_use]
    /// Returns the number of centuries since Ephemeris Time (ET) J2000 (used for Archinal et al. rotations)
    pub fn to_et_centuries_since_j2000(&self) -> f64 {
        self.to_et_duration().to_unit(Unit::Century)
    }

    #[must_use]
    /// Converts the Epoch to the Gregorian UTC equivalent as (year, month, day, hour, minute, second).
    /// WARNING: Nanoseconds are lost in this conversion!
    ///
    /// # Example
    /// ```
    /// use hifitime::Epoch;
    ///
    /// let dt = Epoch::from_tai_parts(1, 537582752000000000);
    ///
    /// // With the std feature, you may use FromStr as such
    /// // let dt_str = "2017-01-14T00:31:55 UTC";
    /// // let dt = Epoch::from_gregorian_str(dt_str).unwrap()
    ///
    /// let (y, m, d, h, min, s, _) = dt.as_gregorian_utc();
    /// assert_eq!(y, 2017);
    /// assert_eq!(m, 1);
    /// assert_eq!(d, 14);
    /// assert_eq!(h, 0);
    /// assert_eq!(min, 31);
    /// assert_eq!(s, 55);
    /// #[cfg(feature = "std")]
    /// assert_eq!("2017-01-14T00:31:55 UTC", dt.as_gregorian_utc_str().to_owned());
    /// ```
    pub fn to_gregorian_utc(&self) -> (i32, u8, u8, u8, u8, u8, u32) {
        let ts = TimeScale::UTC;
        Self::compute_gregorian(self.to_duration_in_time_scale(ts), ts)
    }

    #[must_use]
    /// Converts the Epoch to the Gregorian TAI equivalent as (year, month, day, hour, minute, second).
    /// WARNING: Nanoseconds are lost in this conversion!
    ///
    /// # Example
    /// ```
    /// use hifitime::Epoch;
    /// let dt = Epoch::from_gregorian_tai_at_midnight(1972, 1, 1);
    /// let (y, m, d, h, min, s, _) = dt.to_gregorian_tai();
    /// assert_eq!(y, 1972);
    /// assert_eq!(m, 1);
    /// assert_eq!(d, 1);
    /// assert_eq!(h, 0);
    /// assert_eq!(min, 0);
    /// assert_eq!(s, 0);
    /// ```
    pub fn to_gregorian_tai(&self) -> (i32, u8, u8, u8, u8, u8, u32) {
        let ts = TimeScale::TAI;
        Self::compute_gregorian(self.to_duration_in_time_scale(ts), ts)
    }

    #[cfg(feature = "ut1")]
    #[must_use]
    /// Returns this time in a Duration past J1900 counted in UT1
    pub fn to_ut1_duration(&self, provider: Ut1Provider) -> Duration {
        // TAI = UT1 + offset <=> UTC = TAI - offset
        self.to_tai_duration() - self.ut1_offset(provider).unwrap_or(Duration::ZERO)
    }

    #[cfg(feature = "ut1")]
    #[must_use]
    /// Returns this time in a Duration past J1900 counted in UT1
    pub fn to_ut1(&self, provider: Ut1Provider) -> Self {
        let mut me = *self;
        // TAI = UT1 + offset <=> UTC = TAI - offset
        me.duration -= self.ut1_offset(provider).unwrap_or(Duration::ZERO);
        me.time_scale = TimeScale::TAI;
        me
    }

    #[must_use]
    /// Floors this epoch to the closest provided duration
    ///
    /// # Example
    /// ```
    /// use hifitime::{Epoch, TimeUnits};
    ///
    /// let e = Epoch::from_gregorian_tai_hms(2022, 5, 20, 17, 57, 43);
    /// assert_eq!(
    ///     e.floor(1.hours()),
    ///     Epoch::from_gregorian_tai_hms(2022, 5, 20, 17, 0, 0)
    /// );
    ///
    /// let e = Epoch::from_gregorian_tai(2022, 10, 3, 17, 44, 29, 898032665);
    /// assert_eq!(
    ///     e.floor(3.minutes()),
    ///     Epoch::from_gregorian_tai_hms(2022, 10, 3, 17, 42, 0)
    /// );
    /// ```
    pub fn floor(&self, duration: Duration) -> Self {
        Self::from_duration(self.duration.floor(duration), self.time_scale)
    }

    #[must_use]
    /// Ceils this epoch to the closest provided duration in the TAI time scale
    ///
    /// # Example
    /// ```
    /// use hifitime::{Epoch, TimeUnits};
    ///
    /// let e = Epoch::from_gregorian_tai_hms(2022, 5, 20, 17, 57, 43);
    /// assert_eq!(
    ///     e.ceil(1.hours()),
    ///     Epoch::from_gregorian_tai_hms(2022, 5, 20, 18, 0, 0)
    /// );
    ///
    /// // 45 minutes is a multiple of 3 minutes, hence this result
    /// let e = Epoch::from_gregorian_tai(2022, 10, 3, 17, 44, 29, 898032665);
    /// assert_eq!(
    ///     e.ceil(3.minutes()),
    ///     Epoch::from_gregorian_tai_hms(2022, 10, 3, 17, 45, 0)
    /// );
    /// ```
    pub fn ceil(&self, duration: Duration) -> Self {
        Self::from_duration(self.duration.ceil(duration), self.time_scale)
    }

    #[must_use]
    /// Rounds this epoch to the closest provided duration in TAI
    ///
    /// # Example
    /// ```
    /// use hifitime::{Epoch, TimeUnits};
    ///
    /// let e = Epoch::from_gregorian_tai_hms(2022, 5, 20, 17, 57, 43);
    /// assert_eq!(
    ///     e.round(1.hours()),
    ///     Epoch::from_gregorian_tai_hms(2022, 5, 20, 18, 0, 0)
    /// );
    /// ```
    pub fn round(&self, duration: Duration) -> Self {
        Self::from_duration(self.duration.round(duration), self.time_scale)
    }

    #[must_use]
    /// Converts this epoch into the time of week, represented as a rolling week counter into that time scale
    /// and the number of nanoseconds elapsed in current week (since closest Sunday midnight).
    /// This is usually how GNSS receivers describe a timestamp.
    pub fn to_time_of_week(&self) -> (u32, u64) {
        let total_nanoseconds = self.duration.total_nanoseconds();
        let weeks = total_nanoseconds / NANOSECONDS_PER_DAY as i128 / Weekday::DAYS_PER_WEEK_I128;
        // elapsed nanoseconds in current week:
        //   remove previously determined nb of weeks
        //   get residual nanoseconds
        let nanoseconds =
            total_nanoseconds - weeks * NANOSECONDS_PER_DAY as i128 * Weekday::DAYS_PER_WEEK_I128;
        (weeks as u32, nanoseconds as u64)
    }

    #[must_use]
    /// Returns the weekday in provided time scale **ASSUMING** that the reference epoch of that time scale is a Monday.
    /// You _probably_ do not want to use this. You probably either want `weekday()` or `weekday_utc()`.
    /// Several time scales do _not_ have a reference day that's on a Monday, e.g. BDT.
    pub fn weekday_in_time_scale(&self, time_scale: TimeScale) -> Weekday {
        (rem_euclid_f64(
            self.to_duration_in_time_scale(time_scale)
                .to_unit(Unit::Day),
            Weekday::DAYS_PER_WEEK,
        )
        .floor() as u8)
            .into()
    }

    #[must_use]
    /// Returns weekday (uses the TAI representation for this calculation).
    pub fn weekday(&self) -> Weekday {
        // J1900 was a Monday so we just have to modulo the number of days by the number of days per week.
        // The function call will be optimized away.
        self.weekday_in_time_scale(TimeScale::TAI)
    }

    #[must_use]
    /// Returns weekday in UTC timescale
    pub fn weekday_utc(&self) -> Weekday {
        self.weekday_in_time_scale(TimeScale::UTC)
    }

    #[must_use]
    /// Returns the next weekday.
    ///
    /// ```
    /// use hifitime::prelude::*;
    ///
    /// let epoch = Epoch::from_gregorian_utc_at_midnight(1988, 1, 2);
    /// assert_eq!(epoch.weekday_utc(), Weekday::Saturday);
    /// assert_eq!(epoch.next(Weekday::Sunday), Epoch::from_gregorian_utc_at_midnight(1988, 1, 3));
    /// assert_eq!(epoch.next(Weekday::Monday), Epoch::from_gregorian_utc_at_midnight(1988, 1, 4));
    /// assert_eq!(epoch.next(Weekday::Tuesday), Epoch::from_gregorian_utc_at_midnight(1988, 1, 5));
    /// assert_eq!(epoch.next(Weekday::Wednesday), Epoch::from_gregorian_utc_at_midnight(1988, 1, 6));
    /// assert_eq!(epoch.next(Weekday::Thursday), Epoch::from_gregorian_utc_at_midnight(1988, 1, 7));
    /// assert_eq!(epoch.next(Weekday::Friday), Epoch::from_gregorian_utc_at_midnight(1988, 1, 8));
    /// assert_eq!(epoch.next(Weekday::Saturday), Epoch::from_gregorian_utc_at_midnight(1988, 1, 9));
    /// ```
    pub fn next(&self, weekday: Weekday) -> Self {
        let delta_days = self.weekday() - weekday;
        if delta_days == Duration::ZERO {
            *self + 7 * Unit::Day
        } else {
            *self + delta_days
        }
    }

    #[must_use]
    pub fn next_weekday_at_midnight(&self, weekday: Weekday) -> Self {
        self.next(weekday).with_hms_strict(0, 0, 0)
    }

    #[must_use]
    pub fn next_weekday_at_noon(&self, weekday: Weekday) -> Self {
        self.next(weekday).with_hms_strict(12, 0, 0)
    }

    #[must_use]
    /// Returns the next weekday.
    ///
    /// ```
    /// use hifitime::prelude::*;
    ///
    /// let epoch = Epoch::from_gregorian_utc_at_midnight(1988, 1, 2);
    /// assert_eq!(epoch.previous(Weekday::Friday), Epoch::from_gregorian_utc_at_midnight(1988, 1, 1));
    /// assert_eq!(epoch.previous(Weekday::Thursday), Epoch::from_gregorian_utc_at_midnight(1987, 12, 31));
    /// assert_eq!(epoch.previous(Weekday::Wednesday), Epoch::from_gregorian_utc_at_midnight(1987, 12, 30));
    /// assert_eq!(epoch.previous(Weekday::Tuesday), Epoch::from_gregorian_utc_at_midnight(1987, 12, 29));
    /// assert_eq!(epoch.previous(Weekday::Monday), Epoch::from_gregorian_utc_at_midnight(1987, 12, 28));
    /// assert_eq!(epoch.previous(Weekday::Sunday), Epoch::from_gregorian_utc_at_midnight(1987, 12, 27));
    /// assert_eq!(epoch.previous(Weekday::Saturday), Epoch::from_gregorian_utc_at_midnight(1987, 12, 26));
    /// ```
    pub fn previous(&self, weekday: Weekday) -> Self {
        let delta_days = weekday - self.weekday();
        if delta_days == Duration::ZERO {
            *self - 7 * Unit::Day
        } else {
            *self - delta_days
        }
    }

    #[must_use]
    pub fn previous_weekday_at_midnight(&self, weekday: Weekday) -> Self {
        self.previous(weekday).with_hms_strict(0, 0, 0)
    }

    #[must_use]
    pub fn previous_weekday_at_noon(&self, weekday: Weekday) -> Self {
        self.previous(weekday).with_hms_strict(12, 0, 0)
    }

    #[must_use]
    /// Returns the duration since the start of the year
    pub fn duration_in_year(&self) -> Duration {
        let start_of_year = Self::from_gregorian(self.year(), 1, 1, 0, 0, 0, 0, self.time_scale);
        self.duration - start_of_year.duration
    }

    #[must_use]
    /// Returns the number of days since the start of the year.
    pub fn day_of_year(&self) -> f64 {
        self.duration_in_year().to_unit(Unit::Day) + 1.0
    }

    #[must_use]
    /// Returns the number of Gregorian years of this epoch in the current time scale.
    pub fn year(&self) -> i32 {
        Self::compute_gregorian(self.duration, self.time_scale).0
    }

    #[must_use]
    /// Returns the year and the days in the year so far (days of year).
    pub fn year_days_of_year(&self) -> (i32, f64) {
        (self.year(), self.day_of_year())
    }

    /// Returns the hours of the Gregorian representation  of this epoch in the time scale it was initialized in.
    pub fn hours(&self) -> u64 {
        self.duration.decompose().2
    }

    /// Returns the minutes of the Gregorian representation  of this epoch in the time scale it was initialized in.
    pub fn minutes(&self) -> u64 {
        self.duration.decompose().3
    }

    /// Returns the seconds of the Gregorian representation  of this epoch in the time scale it was initialized in.
    pub fn seconds(&self) -> u64 {
        self.duration.decompose().4
    }

    /// Returns the milliseconds of the Gregorian representation  of this epoch in the time scale it was initialized in.
    pub fn milliseconds(&self) -> u64 {
        self.duration.decompose().5
    }

    /// Returns the microseconds of the Gregorian representation  of this epoch in the time scale it was initialized in.
    pub fn microseconds(&self) -> u64 {
        self.duration.decompose().6
    }

    /// Returns the nanoseconds of the Gregorian representation  of this epoch in the time scale it was initialized in.
    pub fn nanoseconds(&self) -> u64 {
        self.duration.decompose().7
    }

    /// Returns a copy of self where the time is set to the provided hours, minutes, seconds
    /// Invalid number of hours, minutes, and seconds will overflow into their higher unit.
    /// Warning: this does _not_ set the subdivisions of second to zero.
    pub fn with_hms(&self, hours: u64, minutes: u64, seconds: u64) -> Self {
        let (sign, days, _, _, _, milliseconds, microseconds, nanoseconds) =
            self.duration.decompose();
        Self::from_duration(
            Duration::compose(
                sign,
                days,
                hours,
                minutes,
                seconds,
                milliseconds,
                microseconds,
                nanoseconds,
            ),
            self.time_scale,
        )
    }

    /// Returns a copy of self where the hours, minutes, seconds is set to the time of the provided epoch but the
    /// sub-second parts are kept from the current epoch.
    ///
    /// ```
    /// use hifitime::prelude::*;
    ///
    /// let epoch = Epoch::from_gregorian_utc(2022, 12, 01, 10, 11, 12, 13);
    /// let other_utc = Epoch::from_gregorian_utc(2024, 12, 01, 20, 21, 22, 23);
    /// let other = other_utc.in_time_scale(TimeScale::TDB);
    ///
    /// assert_eq!(
    ///     epoch.with_hms_from(other),
    ///     Epoch::from_gregorian_utc(2022, 12, 01, 20, 21, 22, 13)
    /// );
    /// ```
    pub fn with_hms_from(&self, other: Self) -> Self {
        let (sign, days, _, _, _, milliseconds, microseconds, nanoseconds) =
            self.duration.decompose();
        // Shadow other with the provided other epoch but in the correct time scale.
        let other = other.to_time_scale(self.time_scale);
        Self::from_duration(
            Duration::compose(
                sign,
                days,
                other.hours(),
                other.minutes(),
                other.seconds(),
                milliseconds,
                microseconds,
                nanoseconds,
            ),
            self.time_scale,
        )
    }

    /// Returns a copy of self where all of the time components (hours, minutes, seconds, and sub-seconds) are set to the time of the provided epoch.
    ///
    /// ```
    /// use hifitime::prelude::*;
    ///
    /// let epoch = Epoch::from_gregorian_utc(2022, 12, 01, 10, 11, 12, 13);
    /// let other_utc = Epoch::from_gregorian_utc(2024, 12, 01, 20, 21, 22, 23);
    /// // If the other Epoch is in another time scale, it does not matter, it will be converted to the correct time scale.
    /// let other = other_utc.in_time_scale(TimeScale::TDB);
    ///
    /// assert_eq!(
    ///     epoch.with_time_from(other),
    ///     Epoch::from_gregorian_utc(2022, 12, 01, 20, 21, 22, 23)
    /// );
    /// ```
    pub fn with_time_from(&self, other: Self) -> Self {
        // Grab days from self
        let (sign, days, _, _, _, _, _, _) = self.duration.decompose();

        // Grab everything else from other
        let (_, _, hours, minutes, seconds, milliseconds, microseconds, nanoseconds) =
            other.to_duration_in_time_scale(self.time_scale).decompose();

        Self::from_duration(
            Duration::compose(
                sign,
                days,
                hours,
                minutes,
                seconds,
                milliseconds,
                microseconds,
                nanoseconds,
            ),
            self.time_scale,
        )
    }

    /// Returns a copy of self where the time is set to the provided hours, minutes, seconds
    /// Invalid number of hours, minutes, and seconds will overflow into their higher unit.
    /// Warning: this will set the subdivisions of seconds to zero.
    pub fn with_hms_strict(&self, hours: u64, minutes: u64, seconds: u64) -> Self {
        let (sign, days, _, _, _, _, _, _) = self.duration.decompose();
        Self::from_duration(
            Duration::compose(sign, days, hours, minutes, seconds, 0, 0, 0),
            self.time_scale,
        )
    }

    /// Returns a copy of self where the time is set to the time of the other epoch but the subseconds are set to zero.
    ///
    /// ```
    /// use hifitime::prelude::*;
    ///
    /// let epoch = Epoch::from_gregorian_utc(2022, 12, 01, 10, 11, 12, 13);
    /// let other_utc = Epoch::from_gregorian_utc(2024, 12, 01, 20, 21, 22, 23);
    /// let other = other_utc.in_time_scale(TimeScale::TDB);
    ///
    /// assert_eq!(
    ///     epoch.with_hms_strict_from(other),
    ///     Epoch::from_gregorian_utc(2022, 12, 01, 20, 21, 22, 0)
    /// );
    /// ```
    pub fn with_hms_strict_from(&self, other: Self) -> Self {
        let (sign, days, _, _, _, _, _, _) = self.duration.decompose();
        let other = other.to_time_scale(self.time_scale);
        Self::from_duration(
            Duration::compose(
                sign,
                days,
                other.hours(),
                other.minutes(),
                other.seconds(),
                0,
                0,
                0,
            ),
            self.time_scale,
        )
    }

    pub fn month_name(&self) -> MonthName {
        let month = Self::compute_gregorian(self.duration, self.time_scale).1;
        month.into()
    }

    // Python helpers

    #[cfg(feature = "python")]
    #[new]
    fn new_py(string_repr: String) -> PyResult<Self> {
        match Self::from_str(&string_repr) {
            Ok(d) => Ok(d),
            Err(e) => Err(PyErr::from(e)),
        }
    }

    #[cfg(feature = "python")]
    fn __getnewargs__(&self) -> Result<(String,), PyErr> {
        Ok((format!("{self:?}"),))
    }

    #[cfg(feature = "python")]
    #[classmethod]
    fn system_now(_cls: &PyType) -> Result<Self, Errors> {
        Self::now()
    }

    #[cfg(feature = "python")]
    fn __str__(&self) -> String {
        format!("{self}")
    }

    #[cfg(feature = "python")]
    fn __repr__(&self) -> String {
        format!("{self:?} @ {self:p}")
    }

    #[cfg(feature = "python")]
    fn __add__(&self, duration: Duration) -> Self {
        *self + duration
    }

    #[cfg(feature = "python")]
    fn __sub__(&self, duration: Duration) -> Self {
        *self - duration
    }

    #[cfg(feature = "python")]
    fn timedelta(&self, other: Self) -> Duration {
        *self - other
    }

    #[cfg(feature = "python")]
    fn __richcmp__(&self, other: Self, op: CompareOp) -> bool {
        match op {
            CompareOp::Lt => *self < other,
            CompareOp::Le => *self <= other,
            CompareOp::Eq => *self == other,
            CompareOp::Ne => *self != other,
            CompareOp::Gt => *self > other,
            CompareOp::Ge => *self >= other,
        }
    }

    #[deprecated(
        since = "3.8.0",
        note = "Prefer using `format!(\"{}\", epoch)` directly"
    )]
    #[cfg(feature = "std")]
    #[must_use]
    /// Converts the Epoch to UTC Gregorian in the ISO8601 format.
    pub fn to_gregorian_utc_str(&self) -> String {
        format!("{}", self)
    }

    #[deprecated(
        since = "3.8.0",
        note = "Prefer using `format!(\"{:x}\", epoch)` directly"
    )]
    #[cfg(feature = "std")]
    #[must_use]
    /// Converts the Epoch to TAI Gregorian in the ISO8601 format with " TAI" appended to the string
    pub fn to_gregorian_tai_str(&self) -> String {
        format!("{:x}", self)
    }

    #[cfg(feature = "std")]
    #[must_use]
    /// Converts the Epoch to Gregorian in the provided time scale and in the ISO8601 format with the time scale appended to the string
    pub fn to_gregorian_str(&self, time_scale: TimeScale) -> String {
        let (y, mm, dd, hh, min, s, nanos) =
            Self::compute_gregorian(self.duration, self.time_scale);

        if nanos == 0 {
            format!(
                "{:04}-{:02}-{:02}T{:02}:{:02}:{:02} {}",
                y, mm, dd, hh, min, s, time_scale
            )
        } else {
            format!(
                "{:04}-{:02}-{:02}T{:02}:{:02}:{:02}.{:09} {}",
                y, mm, dd, hh, min, s, nanos, time_scale
            )
        }
    }

    #[cfg(feature = "std")]
    /// Returns this epoch in UTC in the RFC3339 format
    pub fn to_rfc3339(&self) -> String {
        let ts = TimeScale::UTC;
        let (y, mm, dd, hh, min, s, nanos) =
            Self::compute_gregorian(self.to_duration_in_time_scale(ts), ts);
        if nanos == 0 {
            format!(
                "{:04}-{:02}-{:02}T{:02}:{:02}:{:02}+00:00",
                y, mm, dd, hh, min, s
            )
        } else {
            format!(
                "{:04}-{:02}-{:02}T{:02}:{:02}:{:02}.{:09}+00:00",
                y, mm, dd, hh, min, s, nanos
            )
        }
    }

    /// Returns the minimum of the two epochs.
    ///
    /// ```
    /// use hifitime::Epoch;
    ///
    /// let e0 = Epoch::from_gregorian_utc_at_midnight(2022, 10, 20);
    /// let e1 = Epoch::from_gregorian_utc_at_midnight(2022, 10, 21);
    ///
    /// assert_eq!(e0, e1.min(e0));
    /// assert_eq!(e0, e0.min(e1));
    /// ```
    ///
    /// _Note:_ this uses a pointer to `self` which will be copied immediately because Python requires a pointer.
    pub fn min(&self, other: Self) -> Self {
        if *self < other {
            *self
        } else {
            other
        }
    }

    /// Returns the maximum of the two epochs.
    ///
    /// ```
    /// use hifitime::Epoch;
    ///
    /// let e0 = Epoch::from_gregorian_utc_at_midnight(2022, 10, 20);
    /// let e1 = Epoch::from_gregorian_utc_at_midnight(2022, 10, 21);
    ///
    /// assert_eq!(e1, e1.max(e0));
    /// assert_eq!(e1, e0.max(e1));
    /// ```
    ///
    /// _Note:_ this uses a pointer to `self` which will be copied immediately because Python requires a pointer.
    pub fn max(&self, other: Self) -> Self {
        if *self > other {
            *self
        } else {
            other
        }
    }
}

// This is in its separate impl far away from the Python feature because pyO3's classmethod does not work with cfg_attr
#[cfg(feature = "std")]
impl Epoch {
    /// Initializes a new Epoch from `now`.
    /// WARNING: This assumes that the system time returns the time in UTC (which is the case on Linux)
    /// Uses [`std::time::SystemTime::now`](https://doc.rust-lang.org/std/time/struct.SystemTime.html#method.now)
    /// or javascript interop under the hood
    pub fn now() -> Result<Self, Errors> {
        let duration = crate::system_time::duration_since_unix_epoch()?;
        Ok(Self::from_unix_duration(duration))
    }
}

#[cfg(not(kani))]
impl FromStr for Epoch {
    type Err = Errors;

    /// Attempts to convert a string to an Epoch.
    ///
    /// Format identifiers:
    ///  + JD: Julian days
    ///  + MJD: Modified Julian days
    ///  + SEC: Seconds past a given epoch (e.g. SEC 17.2 TAI is 17.2 seconds past TAI Epoch)
    /// # Example
    /// ```
    /// use hifitime::Epoch;
    /// use core::str::FromStr;
    ///
    /// assert!(Epoch::from_str("JD 2452312.500372511 TDB").is_ok());
    /// assert!(Epoch::from_str("JD 2452312.500372511 ET").is_ok());
    /// assert!(Epoch::from_str("JD 2452312.500372511 TAI").is_ok());
    /// assert!(Epoch::from_str("MJD 51544.5 TAI").is_ok());
    /// assert!(Epoch::from_str("SEC 0.5 TAI").is_ok());
    /// assert!(Epoch::from_str("SEC 66312032.18493909 TDB").is_ok());
    /// ```
    fn from_str(s_in: &str) -> Result<Self, Self::Err> {
        let s = s_in.trim();

        if s.len() < 7 {
            // We need at least seven characters for a valid epoch
            Err(Errors::ParseError(ParsingErrors::UnknownFormat))
        } else {
            let format = if &s[..2] == "JD" {
                "JD"
            } else if &s[..3] == "MJD" {
                "MJD"
            } else if &s[..3] == "SEC" {
                "SEC"
            } else {
                // Not a valid format, hopefully it's a Gregorian date.
                return Self::from_gregorian_str(s_in);
            };

            // This is a valid numerical format.
            // Parse the time scale from the last three characters (TS trims white spaces).
            let ts = TimeScale::from_str(&s[s.len() - 3..])?;
            // Iterate through the string to figure out where the numeric data starts and ends.
            let start_idx = format.len();
            let num_str = s[start_idx..s.len() - ts.formatted_len()].trim();
            let value: f64 = match lexical_core::parse(num_str.as_bytes()) {
                Ok(val) => val,
                Err(_) => return Err(Errors::ParseError(ParsingErrors::ValueError)),
            };

            match format {
                "JD" => match ts {
                    TimeScale::ET => Ok(Self::from_jde_et(value)),
                    TimeScale::TAI => Ok(Self::from_jde_tai(value)),
                    TimeScale::TDB => Ok(Self::from_jde_tdb(value)),
                    TimeScale::UTC => Ok(Self::from_jde_utc(value)),
                    _ => Err(Errors::ParseError(ParsingErrors::UnsupportedTimeSystem)),
                },
                "MJD" => match ts {
                    TimeScale::TAI => Ok(Self::from_mjd_tai(value)),
                    TimeScale::UTC | TimeScale::GPST | TimeScale::BDT | TimeScale::GST => {
                        Ok(Self::from_mjd_in_time_scale(value, ts))
                    }
                    _ => Err(Errors::ParseError(ParsingErrors::UnsupportedTimeSystem)),
                },
                "SEC" => match ts {
                    TimeScale::TAI => Ok(Self::from_tai_seconds(value)),
                    TimeScale::ET => Ok(Self::from_et_seconds(value)),
                    TimeScale::TDB => Ok(Self::from_tdb_seconds(value)),
                    TimeScale::TT => Ok(Self::from_tt_seconds(value)),
                    ts => {
                        let secs = value * Unit::Second;
                        Ok(Self::from_duration(secs, ts))
                    }
                },
                _ => Err(Errors::ParseError(ParsingErrors::UnknownFormat)),
            }
        }
    }
}

impl fmt::Debug for Epoch {
    /// Print this epoch in Gregorian in the time scale used at initialization
    fn fmt(&self, f: &mut fmt::Formatter) -> fmt::Result {
        let (y, mm, dd, hh, min, s, nanos) =
            Self::compute_gregorian(self.duration, self.time_scale);
        if nanos == 0 {
            write!(
                f,
                "{:04}-{:02}-{:02}T{:02}:{:02}:{:02} {}",
                y, mm, dd, hh, min, s, self.time_scale
            )
        } else {
            write!(
                f,
                "{:04}-{:02}-{:02}T{:02}:{:02}:{:02}.{:09} {}",
                y, mm, dd, hh, min, s, nanos, self.time_scale
            )
        }
    }
}

impl fmt::Display for Epoch {
    /// The default format of an epoch is in UTC
    fn fmt(&self, f: &mut fmt::Formatter) -> fmt::Result {
        let ts = TimeScale::UTC;
        let (y, mm, dd, hh, min, s, nanos) =
            Self::compute_gregorian(self.to_duration_in_time_scale(ts), ts);
        if nanos == 0 {
            write!(
                f,
                "{:04}-{:02}-{:02}T{:02}:{:02}:{:02} {}",
                y, mm, dd, hh, min, s, ts
            )
        } else {
            write!(
                f,
                "{:04}-{:02}-{:02}T{:02}:{:02}:{:02}.{:09} {}",
                y, mm, dd, hh, min, s, nanos, ts
            )
        }
    }
}

impl fmt::LowerHex for Epoch {
    /// Prints the Epoch in TAI
    fn fmt(&self, f: &mut fmt::Formatter) -> fmt::Result {
        let ts = TimeScale::TAI;
        let (y, mm, dd, hh, min, s, nanos) =
            Self::compute_gregorian(self.to_duration_in_time_scale(ts), ts);
        if nanos == 0 {
            write!(
                f,
                "{:04}-{:02}-{:02}T{:02}:{:02}:{:02} {}",
                y, mm, dd, hh, min, s, ts
            )
        } else {
            write!(
                f,
                "{:04}-{:02}-{:02}T{:02}:{:02}:{:02}.{:09} {}",
                y, mm, dd, hh, min, s, nanos, ts
            )
        }
    }
}

impl fmt::UpperHex for Epoch {
    /// Prints the Epoch in TT
    fn fmt(&self, f: &mut fmt::Formatter) -> fmt::Result {
        let ts = TimeScale::TT;
        let (y, mm, dd, hh, min, s, nanos) =
            Self::compute_gregorian(self.to_duration_in_time_scale(ts), ts);
        if nanos == 0 {
            write!(
                f,
                "{:04}-{:02}-{:02}T{:02}:{:02}:{:02} {}",
                y, mm, dd, hh, min, s, ts
            )
        } else {
            write!(
                f,
                "{:04}-{:02}-{:02}T{:02}:{:02}:{:02}.{:09} {}",
                y, mm, dd, hh, min, s, nanos, ts
            )
        }
    }
}

impl fmt::LowerExp for Epoch {
    /// Prints the Epoch in TDB
    fn fmt(&self, f: &mut fmt::Formatter) -> fmt::Result {
        let ts = TimeScale::TDB;
        let (y, mm, dd, hh, min, s, nanos) =
            Self::compute_gregorian(self.to_duration_in_time_scale(ts), ts);
        if nanos == 0 {
            write!(
                f,
                "{:04}-{:02}-{:02}T{:02}:{:02}:{:02} {}",
                y, mm, dd, hh, min, s, ts
            )
        } else {
            write!(
                f,
                "{:04}-{:02}-{:02}T{:02}:{:02}:{:02}.{:09} {}",
                y, mm, dd, hh, min, s, nanos, ts
            )
        }
    }
}

impl fmt::UpperExp for Epoch {
    /// Prints the Epoch in ET
    fn fmt(&self, f: &mut fmt::Formatter) -> fmt::Result {
        let ts = TimeScale::ET;
        let (y, mm, dd, hh, min, s, nanos) =
            Self::compute_gregorian(self.to_duration_in_time_scale(ts), ts);
        if nanos == 0 {
            write!(
                f,
                "{:04}-{:02}-{:02}T{:02}:{:02}:{:02} {}",
                y, mm, dd, hh, min, s, ts
            )
        } else {
            write!(
                f,
                "{:04}-{:02}-{:02}T{:02}:{:02}:{:02}.{:09} {}",
                y, mm, dd, hh, min, s, nanos, ts
            )
        }
    }
}

impl fmt::Pointer for Epoch {
    /// Prints the Epoch in UNIX
    fn fmt(&self, f: &mut fmt::Formatter) -> fmt::Result {
        write!(f, "{}", self.to_unix_seconds())
    }
}

impl fmt::Octal for Epoch {
    /// Prints the Epoch in GPS
    fn fmt(&self, f: &mut fmt::Formatter) -> fmt::Result {
        write!(f, "{}", self.to_gpst_nanoseconds().unwrap())
    }
}

#[must_use]
/// Returns true if the provided Gregorian date is valid. Leap second days may have 60 seconds.
pub const fn is_gregorian_valid(
    year: i32,
    month: u8,
    day: u8,
    hour: u8,
    minute: u8,
    second: u8,
    nanos: u32,
) -> bool {
    let max_seconds = if (month == 12 || month == 6)
        && day == usual_days_per_month(month - 1)
        && hour == 23
        && minute == 59
        && ((month == 6 && july_years(year)) || (month == 12 && january_years(year + 1)))
    {
        60
    } else {
        59
    };
    // General incorrect date times
    if month == 0
        || month > 12
        || day == 0
        || day > 31
        || hour > 24
        || minute > 59
        || second > max_seconds
        || nanos > NANOSECONDS_PER_SECOND_U32
    {
        return false;
    }
    if day > usual_days_per_month(month - 1) && (month != 2 || !is_leap_year(year)) {
        // Not in February or not a leap year
        return false;
    }
    true
}

/// `is_leap_year` returns whether the provided year is a leap year or not.
/// Tests for this function are part of the Datetime tests.
const fn is_leap_year(year: i32) -> bool {
    (year % 4 == 0 && year % 100 != 0) || year % 400 == 0
}

fn div_rem_f64(me: f64, rhs: f64) -> (i32, f64) {
    ((div_euclid_f64(me, rhs) as i32), rem_euclid_f64(me, rhs))
}

fn div_euclid_f64(lhs: f64, rhs: f64) -> f64 {
    let q = (lhs / rhs).trunc();
    if lhs % rhs < 0.0 {
        return if rhs > 0.0 { q - 1.0 } else { q + 1.0 };
    }
    q
}

fn rem_euclid_f64(lhs: f64, rhs: f64) -> f64 {
    let r = lhs % rhs;
    if r < 0.0 {
        r + rhs.abs()
    } else {
        r
    }
}

#[test]
fn div_rem_f64_test() {
    assert_eq!(div_rem_f64(24.0, 6.0), (4, 0.0));
    assert_eq!(div_rem_f64(25.0, 6.0), (4, 1.0));
    assert_eq!(div_rem_f64(6.0, 6.0), (1, 0.0));
    assert_eq!(div_rem_f64(5.0, 6.0), (0, 5.0));
    assert_eq!(div_rem_f64(3540.0, 3600.0), (0, 3540.0));
    assert_eq!(div_rem_f64(3540.0, 60.0), (59, 0.0));
    assert_eq!(div_rem_f64(24.0, -6.0), (-4, 0.0));
    assert_eq!(div_rem_f64(-24.0, 6.0), (-4, 0.0));
    assert_eq!(div_rem_f64(-24.0, -6.0), (4, 0.0));
}

#[test]
fn test_days_et_j2000() {
    /*
    Verification via SPICE: load naif0012.txt (contains leap seconds until 2017-JAN-1)
    >>> cspice.str2et("2022-11-30") # Returns ET seconds
    723038469.1830491
    >>> Unit.Second*723038469.1830491).to_unit(Unit.Day)
    8368.500800729735
    >>> (Unit.Second*723038469.1830491).to_unit(Unit.Century)
    0.22911706504393525
     */
    let e = Epoch::from_tai_duration(Duration::from_parts(1, 723038437000000000));
    let days_d = e.to_et_days_since_j2000();
    let centuries_t = e.to_et_centuries_since_j2000();
    assert!(dbg!(days_d - 8368.500800729735).abs() < f64::EPSILON);
    assert!(dbg!(centuries_t - 0.22911706504393525).abs() < f64::EPSILON);
}

#[test]
fn leap_year() {
    assert!(!is_leap_year(2019));
    assert!(!is_leap_year(2001));
    assert!(!is_leap_year(1000));
    // List of leap years from https://kalender-365.de/leap-years.php .
    let leap_years: [i32; 146] = [
        1804, 1808, 1812, 1816, 1820, 1824, 1828, 1832, 1836, 1840, 1844, 1848, 1852, 1856, 1860,
        1864, 1868, 1872, 1876, 1880, 1884, 1888, 1892, 1896, 1904, 1908, 1912, 1916, 1920, 1924,
        1928, 1932, 1936, 1940, 1944, 1948, 1952, 1956, 1960, 1964, 1968, 1972, 1976, 1980, 1984,
        1988, 1992, 1996, 2000, 2004, 2008, 2012, 2016, 2020, 2024, 2028, 2032, 2036, 2040, 2044,
        2048, 2052, 2056, 2060, 2064, 2068, 2072, 2076, 2080, 2084, 2088, 2092, 2096, 2104, 2108,
        2112, 2116, 2120, 2124, 2128, 2132, 2136, 2140, 2144, 2148, 2152, 2156, 2160, 2164, 2168,
        2172, 2176, 2180, 2184, 2188, 2192, 2196, 2204, 2208, 2212, 2216, 2220, 2224, 2228, 2232,
        2236, 2240, 2244, 2248, 2252, 2256, 2260, 2264, 2268, 2272, 2276, 2280, 2284, 2288, 2292,
        2296, 2304, 2308, 2312, 2316, 2320, 2324, 2328, 2332, 2336, 2340, 2344, 2348, 2352, 2356,
        2360, 2364, 2368, 2372, 2376, 2380, 2384, 2388, 2392, 2396, 2400,
    ];
    for year in leap_years.iter() {
        assert!(is_leap_year(*year));
    }
}

#[test]
fn cumulative_days_for_month() {
    assert_eq!(
        CUMULATIVE_DAYS_FOR_MONTH,
        [0, 31, 59, 90, 120, 151, 181, 212, 243, 273, 304, 334]
    )
}

#[test]
#[cfg(feature = "serde")]
fn test_serdes() {
    let e = Epoch::from_gregorian_utc(2020, 01, 01, 0, 0, 0, 0);
    let content = r#""2020-01-01T00:00:00 UTC""#;
    assert_eq!(content, serde_json::to_string(&e).unwrap());
    let parsed: Epoch = serde_json::from_str(content).unwrap();
    assert_eq!(e, parsed);
}

#[cfg(kani)]
#[kani::proof]
fn formal_epoch_reciprocity_tai() {
    let duration: Duration = kani::any();

    // TAI
    let time_scale: TimeScale = TimeScale::TAI;
    let epoch: Epoch = Epoch::from_duration(duration, time_scale);
    assert_eq!(epoch.to_duration_in_time_scale(time_scale), duration);

    // Check that no error occurs on initialization
    let seconds: f64 = kani::any();
    if seconds.is_finite() {
        Epoch::from_tai_seconds(seconds);
    }

    let days: f64 = kani::any();
    if days.is_finite() {
        Epoch::from_tai_days(days);
    }
}

#[cfg(kani)]
#[kani::proof]
fn formal_epoch_reciprocity_tt() {
    let duration: Duration = kani::any();

    // TT -- Check valid within bounds of (MIN + TT Offset) and (MAX - TT Offset)
    if duration > Duration::MIN + TT_OFFSET_MS * Unit::Millisecond
        && duration < Duration::MAX - TT_OFFSET_MS * Unit::Millisecond
    {
        let time_scale: TimeScale = TimeScale::TT;
        let epoch: Epoch = Epoch::from_duration(duration, time_scale);
        assert_eq!(epoch.to_duration_in_time_scale(time_scale), duration);
    }

    // Check that no error occurs on initialization
    let seconds: f64 = kani::any();
    if seconds.is_finite() {
        Epoch::from_tt_seconds(seconds);
    }
    // No TT Days initializer
}

// Skip ET, kani chokes on the Newton Raphson loop.

// Skip TDB
// #[cfg(kani)]
// #[kani::proof]
#[test]
fn formal_epoch_reciprocity_tdb() {
    // let duration: Duration = kani::any();
    let duration = Duration::from_parts(19510, 3155759999999997938);

    // TDB
    let ts_offset = TimeScale::TDB.tai_reference_epoch() - TimeScale::TAI.tai_reference_epoch();
    if duration > Duration::MIN + ts_offset && duration < Duration::MAX - ts_offset {
        // We guard TDB from durations that are would hit the MIN or the MAX.
        // TDB is centered on J2000 but the Epoch is on J1900. So on initialization, we offset by one century and twelve hours.
        // If the duration is too close to the Duration bounds, then the TDB initialization and retrieval will fail (because the bounds will have been hit).

        let time_scale: TimeScale = TimeScale::TDB;
        let epoch: Epoch = Epoch::from_duration(duration, time_scale);
        let out_duration = epoch.to_duration_in_time_scale(time_scale);
        assert_eq!((out_duration - duration).to_seconds(), 0.0);
        assert_eq!(out_duration.centuries, duration.centuries);
        assert_eq!(out_duration.nanoseconds, duration.nanoseconds);
        let error = (out_duration.nanoseconds - duration.nanoseconds) as f64;
        assert!(error.abs() < 500_000.0, "error: {}", error);
    }
}

// Skip UTC, kani chokes on the leap seconds counting.

#[cfg(kani)]
#[kani::proof]
#[test]
fn formal_epoch_reciprocity_gpst() {
    let duration: Duration = kani::any();

    // GPST
    let time_scale: TimeScale = TimeScale::GPST;
    let ts_offset = TimeScale::GPST.ref_epoch() - TimeScale::TAI.ref_epoch();
    if duration > Duration::MIN + ts_offset && duration < Duration::MAX - ts_offset {
        let epoch: Epoch = Epoch::from_duration(duration, time_scale);
        assert_eq!(epoch.to_duration_in_time_scale(time_scale), duration);
    }

    // Check that no error occurs on initialization
    let seconds: f64 = kani::any();
    if seconds.is_finite() {
        Epoch::from_gpst_seconds(seconds);
    }

    Epoch::from_gpst_nanoseconds(kani::any());
}

#[cfg(kani)]
#[kani::proof]
fn formal_epoch_reciprocity_gst() {
    let duration: Duration = kani::any();

    // GST
    let time_scale: TimeScale = TimeScale::GST;
    let ts_offset = TimeScale::GST.ref_epoch() - TimeScale::TAI.ref_epoch();
    if duration > Duration::MIN + ts_offset && duration < Duration::MAX - ts_offset {
        let epoch: Epoch = Epoch::from_duration(duration, time_scale);
        assert_eq!(epoch.to_duration_in_time_scale(time_scale), duration);
    }

    // Check that no error occurs on initialization
    let seconds: f64 = kani::any();
    if seconds.is_finite() {
        Epoch::from_gst_seconds(seconds);
    }

    let days: f64 = kani::any();
    if days.is_finite() {
        Epoch::from_gst_days(days);
    }

    Epoch::from_gst_nanoseconds(kani::any());
}

#[cfg(kani)]
#[kani::proof]
fn formal_epoch_reciprocity_bdt() {
    let duration: Duration = kani::any();

    // BDT
    let time_scale: TimeScale = TimeScale::BDT;
    let ts_offset = TimeScale::BDT.ref_epoch() - TimeScale::TAI.ref_epoch();
    if duration > Duration::MIN + ts_offset && duration < Duration::MAX - ts_offset {
        let epoch: Epoch = Epoch::from_duration(duration, time_scale);
        assert_eq!(epoch.to_duration_in_time_scale(time_scale), duration);
    }

    // Check that no error occurs on initialization
    let seconds: f64 = kani::any();
    if seconds.is_finite() {
        Epoch::from_bdt_seconds(seconds);
    }

    let days: f64 = kani::any();
    if days.is_finite() {
        Epoch::from_bdt_days(days);
    }

    Epoch::from_bdt_nanoseconds(kani::any());
}

#[cfg(kani)]
#[kani::proof]
fn formal_epoch_julian() {
    let days: f64 = kani::any();

    if days.is_finite() {
        // The initializers will fail on subnormal days.
        Epoch::from_mjd_bdt(days);
        Epoch::from_mjd_gpst(days);
        Epoch::from_mjd_gst(days);
        Epoch::from_mjd_tai(days);
        Epoch::from_jde_bdt(days);
        Epoch::from_jde_gpst(days);
        Epoch::from_jde_gst(days);
        Epoch::from_jde_tai(days);
        Epoch::from_jde_et(days);
        Epoch::from_jde_tai(days);
    }
}<|MERGE_RESOLUTION|>--- conflicted
+++ resolved
@@ -851,9 +851,13 @@
             return Err(Errors::Carry);
         }
 
-<<<<<<< HEAD
-        let years_since_ref = year - time_scale.ref_year();
-        let mut duration_wrt_ref = Unit::Day * i64::from(365 * years_since_ref);
+        let mut duration_wrt_ref = match year.checked_sub(time_scale.ref_year()) {
+            None => return Err(Errors::Overflow),
+            Some(years_since_ref) => match years_since_ref.checked_mul(365) {
+                None => return Err(Errors::Overflow),
+                Some(days) => Unit::Day * i64::from(days),
+            },
+        };
 
         // Now add the leap days for all the years prior to the current year
         if year >= time_scale.ref_year() {
@@ -862,26 +866,6 @@
                     duration_wrt_ref += Unit::Day;
                 }
             }
-=======
-        let (years_since_1900, mut duration_wrt_1900) = match year.checked_sub(1900) {
-            None => return Err(Errors::Overflow),
-            Some(years_since_1900) => match years_since_1900.checked_mul(365) {
-                None => return Err(Errors::Overflow),
-                Some(days) => (years_since_1900, Unit::Day * i64::from(days)),
-            },
-        };
-
-        // count leap years
-        if years_since_1900 > 0 {
-            // we don't count the leap year in 1904, since jan 1904 hasn't had the leap yet,
-            // so we push it back to 1905, same for all other leap years
-            let years_after_1900 = years_since_1900 - 1;
-            duration_wrt_1900 += Unit::Day * i64::from(years_after_1900 / 4);
-            duration_wrt_1900 -= Unit::Day * i64::from(years_after_1900 / 100);
-            // every 400 years we correct our correction. The first one after 1900 is 2000 (years_since_1900 = 100)
-            // so we add 300 to correct the offset
-            duration_wrt_1900 += Unit::Day * i64::from((years_after_1900 + 300) / 400);
->>>>>>> c28151dd
         } else {
             // Remove days
             for year in year..time_scale.ref_year() {
