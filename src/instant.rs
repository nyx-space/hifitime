// Disclaimer: this is heavily inspired by std::time::Duration, but it supports longer
// time spans and leap seconds. Moreover, an Instant is defined with respect to
// 01 Jan 1900, as per NTP and TAI specifications.
use std::time::SystemTime;

pub use std::time::Duration;

use std::cmp::PartialEq;
use std::fmt;
use std::ops::{Add, Sub};
<<<<<<< HEAD
pub use std::time::Duration;
=======

use std::fmt;
>>>>>>> 4a876728

/// An `Era` represents whether the associated `Instant` is before the TAI Epoch
/// (01 Jan 1900, midnight) or afterwards. If it is before, than it's refered to as "Past",
/// otherwise is in the "Present" era.
///
/// ```
/// use hifitime::instant::Era;
/// assert!(Era::Past < Era::Present);
/// ```
#[derive(Clone, Copy, Debug, PartialEq, PartialOrd)]
pub enum Era {
    Past,
    Present,
}

impl fmt::Display for Era {
    fn fmt(&self, f: &mut fmt::Formatter) -> fmt::Result {
        match *self {
            Era::Present => write!(f, "Present"),
            Era::Past => write!(f, "Past"),
        }
    }
}

/// An `Instant` type represents an instant with respect to 01 Jan 1900 at midnight, as per
/// the International Atomic Time (TAI) system.
#[derive(Clone, Copy, Debug, PartialOrd)]
pub struct Instant {
    era: Era,
    duration: Duration,
}

impl Instant {
    /// Creates a new `Instant` with respect to TAI Epoch: 01 January 1900, 00:00:00.0.
    /// All time systems are represented with respect to this epoch.
    /// Note: this constructor relies on the constructor for std::time::Duration; as such,
    /// refer to [`std::time::Duration::new`](https://doc.rust-lang.org/std/time/struct.Duration.html#method.new)
    /// for pertinent warnings and limitations.
    ///
    /// # Examples
    /// ```
    /// use hifitime::instant::{Era, Instant};
    ///
    /// let epoch = Instant::new(0, 0, Era::Present);
    /// assert_eq!(epoch.secs(), 0);
    /// assert_eq!(epoch.nanos(), 0);
    ///
    /// let one_second_before_1900 = Instant::new(1, 0, Era::Past);
    /// assert_eq!(one_second_before_1900.secs(), 1);
    /// assert_eq!(one_second_before_1900.era(), Era::Past);
    ///
    /// let one_second_after_1900 = Instant::new(1, 0, Era::Present);
    /// assert_eq!(one_second_after_1900.secs(), 1);
    /// assert_eq!(one_second_after_1900.era(), Era::Present);
    ///
    /// assert!(one_second_after_1900 > epoch);
    /// assert!(one_second_after_1900 >= epoch);
    /// assert!(one_second_before_1900 < epoch);
    /// assert!(one_second_before_1900 <= epoch);
    /// assert!(Instant::new(1, 0, Era::Past) < Instant::new(0, 0, Era::Present));
    /// assert!(Instant::new(1, 0, Era::Past) < Instant::new(1, 0, Era::Present));
    /// // NOTE: Equality exists at epoch (or zero offset)
    /// assert_eq!(Instant::new(0, 0, Era::Past), Instant::new(0, 0, Era::Present));
    /// assert_ne!(Instant::new(0, 1, Era::Past), Instant::new(0, 1, Era::Present));
    /// assert_ne!(Instant::new(1, 1, Era::Past), Instant::new(1, 1, Era::Present));
    /// assert_ne!(Instant::new(1, 0, Era::Past), Instant::new(1, 0, Era::Present));
    /// // Sub in the Present era.
    /// let unix = Instant::new(2_208_988_800, 0, Era::Present);
    /// let unix_p1h = Instant::new(2_208_988_800 + 3_600, 0, Era::Present);
    /// assert_eq!(unix_p1h - unix, 3600.0);
    /// assert_eq!(unix - unix_p1h, -3600.0);
    /// ```
    pub fn new(seconds: u64, nanos: u32, era: Era) -> Instant {
        Instant {
            duration: Duration::new(seconds, nanos),
            era: era,
        }
    }

    /// Creates a new `Instant` from the number of seconds compared to `Era`, provided as a floating point value.
    ///
    /// # Example
    /// ```
    /// use hifitime::instant::{Era, Instant};
    ///
    /// let example = Instant::new(159, 159, Era::Present);
    /// let in_secs = example.secs() as f64 + (example.nanos() as f64) * 1e-9;
    /// let precise = Instant::from_precise_seconds(in_secs, Era::Present);
    /// assert_eq!(precise, example);
    ///
    /// let example = Instant::new(159, 159, Era::Past);
    /// let in_secs = example.secs() as f64 + (example.nanos() as f64) * 1e-9;
    /// let precise = Instant::from_precise_seconds(in_secs, Era::Past);
    /// assert_eq!(precise, example);
    /// ```
    pub fn from_precise_seconds(seconds: f64, era: Era) -> Instant {
        let secs_u = seconds.round();
        let nanos = (seconds - secs_u) * 1e9;
        Instant {
            duration: Duration::new(seconds as u64, nanos.round() as u32),
            era: era,
        }
    }

    /// Creates a new `Instant` corresponding to the UNIX epoch of 1970 Jan 01, midnight.
    ///
    /// # Example
    /// ```
    /// use hifitime::TimeSystem;
    /// use hifitime::instant::Instant;
    /// use hifitime::datetime::Datetime;
    ///
    /// let epoch_dt = Datetime::new(1970, 1, 1, 0, 0, 0, 0).expect("epoch");
    /// assert_eq!(Datetime::from_instant(Instant::unix_epoch()), epoch_dt);
    /// ```
    pub fn unix_epoch() -> Instant {
        Instant::new(2_208_988_800, 0, Era::Present)
    }

    /// Creates a new `Instant` from the system time. **WARNING:** This assumes the system
    /// time is in UTC. This is likely not the case! This function will **panic** if time is before
    /// the UNIX epoch.
    ///
    /// # Example
    /// ```
    /// use hifitime::TimeSystem;
    /// use hifitime::instant::Instant;
    /// use hifitime::datetime::Datetime;
    ///
    /// let now_dt = Datetime::from_instant(Instant::now());
    /// assert!(now_dt.year() >= &2018, "Feature added in 2018");
    pub fn now() -> Instant {
        Instant::unix_epoch()
            + SystemTime::now()
                .duration_since(SystemTime::UNIX_EPOCH)
                .expect("SystemTime before UNIX EPOCH!")
    }

    /// Returns the Duration with respect to Epoch (past OR present), check the `era()`
    pub fn duration(self) -> Duration {
        self.duration
    }

    /// Returns the number of seconds with respect to the epoch.
    pub fn secs(self) -> u64 {
        self.duration.as_secs()
    }

    /// Returns the number of nanoseconds of the given instant.
    pub fn nanos(self) -> u32 {
        self.duration.subsec_nanos()
    }

    /// Returns the Era associated with this instant, i.e. whether it's before or after
    /// the TAI Epoch.
    pub fn era(self) -> Era {
        self.era
    }
}

impl PartialEq for Instant {
    fn eq(&self, other: &Instant) -> bool {
        let spans_eq = self.secs() == other.secs() && self.nanos() == other.nanos();
        if spans_eq && self.secs() == 0 && self.nanos() == 0 {
            // Do not check the era if both Instants are strictly zero seconds before or after epoch
            true
        } else {
            spans_eq && self.era() == other.era()
        }
    }
}

impl Add<Duration> for Instant {
    type Output = Instant;

    /// Adds a given `std::time::Duration` to an `Instant`.
    ///
    /// # Examples
    /// ```
    /// use hifitime::instant::{Era, Instant, Duration};
    /// // Add in the Present era.
    /// let tick = Instant::new(159, 10, Era::Present) + Duration::new(5, 2);
    /// assert_eq!(tick.secs(), 164);
    /// assert_eq!(tick.nanos(), 12);
    /// assert_eq!(tick.era(), Era::Present);

    /// // Add in the Past era.
    /// let tick = Instant::new(159, 10, Era::Past) + Duration::new(5, 2);
    /// assert_eq!(tick.secs(), 154);
    /// assert_eq!(tick.nanos(), 8);
    /// assert_eq!(tick.era(), Era::Past);

    /// // Add from the Past to overflow into the Present
    /// let tick = Instant::new(159, 0, Era::Past) + Duration::new(160, 0);
    /// assert_eq!(tick.secs(), 1);
    /// assert_eq!(tick.nanos(), 0);
    /// assert_eq!(tick.era(), Era::Present);

    /// let tick = Instant::new(0, 5, Era::Past) + Duration::new(0, 6);
    /// assert_eq!(tick.secs(), 0);
    /// assert_eq!(tick.nanos(), 1);
    /// assert_eq!(tick.era(), Era::Present);
    /// ```
    fn add(self, delta: Duration) -> Instant {
        if delta.as_secs() == 0 && delta.subsec_nanos() == 0 {
            self
        } else {
            // Switch the era, an exact time of zero is in the Present era
            match self.era {
                Era::Past => {
                    if (delta.as_secs() >= self.duration.as_secs())
                        || (delta.as_secs() >= self.duration.as_secs()
                            && delta.as_secs() == 0
                            && delta.subsec_nanos() >= self.duration.subsec_nanos())
                    {
                        Instant::new(
                            delta.as_secs() - self.duration.as_secs(),
                            delta.subsec_nanos() - self.duration.subsec_nanos(),
                            Era::Present,
                        )
                    } else {
                        let mut cln = self;
                        cln.duration -= delta;
                        cln
                    }
                }
                Era::Present => {
                    // Adding a duration in the present is trivial
                    let mut cln = self;
                    cln.duration += delta;
                    cln
                }
            }
        }
    }
}

impl Sub<Duration> for Instant {
    type Output = Instant;

    /// Subtracts a given `std::time::Duration` from an `Instant`.
    /// # Examples
    ///
    /// ```
    /// use hifitime::instant::{Era, Instant, Duration};
    /// // Sub in the Present era.
    /// let tick = Instant::new(159, 10, Era::Present) - Duration::new(5, 2);
    /// assert_eq!(tick.secs(), 154);
    /// assert_eq!(tick.nanos(), 8);
    /// assert_eq!(tick.era(), Era::Present);

    /// // Sub in the Past era.
    /// let tick = Instant::new(159, 10, Era::Past) - Duration::new(5, 2);
    /// assert_eq!(tick.secs(), 164);
    /// assert_eq!(tick.nanos(), 12);
    /// assert_eq!(tick.era(), Era::Past);

    /// // Sub from the Present to overflow into the Past
    /// let tick = Instant::new(159, 0, Era::Present) - Duration::new(160, 0);
    /// assert_eq!(tick.secs(), 1);
    /// assert_eq!(tick.nanos(), 0);
    /// assert_eq!(tick.era(), Era::Past);

    /// let tick = Instant::new(0, 5, Era::Present) - Duration::new(0, 6);
    /// assert_eq!(tick.secs(), 0);
    /// assert_eq!(tick.nanos(), 1);
    /// assert_eq!(tick.era(), Era::Past);
    /// ```
    fn sub(self, delta: Duration) -> Instant {
        if delta.as_secs() == 0 && delta.subsec_nanos() == 0 {
            self
        } else {
            // Switch the era, an exact time of zero is in the Present era
            match self.era {
                Era::Past => {
                    // Subtracting a duration in the past is trivial
                    let mut cln = self;
                    cln.duration += delta;
                    cln
                }
                Era::Present => {
                    if (delta.as_secs() >= self.duration.as_secs())
                        || (delta.as_secs() >= self.duration.as_secs()
                            && delta.as_secs() == 0
                            && delta.subsec_nanos() >= self.duration.subsec_nanos())
                    {
                        Instant::new(
                            delta.as_secs() - self.duration.as_secs(),
                            delta.subsec_nanos() - self.duration.subsec_nanos(),
                            Era::Past,
                        )
                    } else {
                        let mut cln = self;
                        cln.duration -= delta;
                        cln
                    }
                }
            }
        }
    }
}

impl Sub<Instant> for Instant {
    type Output = f64;

    /// Subtracts a given `Instant` from another `Instant`. Returns the number of seconds as a positive or negative number.
    /// # Examples
    ///
    /// ```
    /// use hifitime::instant::{Era, Instant};
    /// // Sub in the Present era.
    /// let unix = Instant::new(2_208_988_800, 0, Era::Present);
    /// let unix_p1h = Instant::new(2_208_988_800 + 3_600, 0, Era::Present);
    /// assert_eq!(unix_p1h - unix, 3600.0);
    /// assert_eq!(unix - unix_p1h, -3600.0);

    /// // Sub in the Past era.
    /// let tick = Instant::new(159, 10, Era::Past);
    /// let tock = Instant::new(150, 15, Era::Past);
    /// assert_eq!(tick - tock, -8.999999995);
    /// assert_eq!(tock - tick, 8.999999995);

    /// // Sub across Epoch
    /// let tick = Instant::new(159, 10, Era::Past);
    /// let tock = Instant::new(159, 10, Era::Present);
    /// assert_eq!(tock - tick, 318.00000002);
    /// assert_eq!(tick - tock, -318.00000002);
    /// ```
    fn sub(self, other: Instant) -> f64 {
        if self == other {
            0.0
        } else {
            if self.era == other.era {
                let delta_secs = if self > other {
                    let delta = self.duration - other.duration;
                    delta.as_secs() as f64 + (delta.subsec_nanos() as f64) * 1e-9
                } else {
                    // Sub on Duration fails if duration will be less than zero.
                    let delta = other.duration - self.duration;
                    -1.0 * (delta.as_secs() as f64 + (delta.subsec_nanos() as f64) * 1e-9)
                };
                if self.era == Era::Past {
                    -1.0 * delta_secs
                } else {
                    delta_secs
                }
            } else {
                let delta = self.duration + other.duration;
                let delta_secs = delta.as_secs() as f64 + (delta.subsec_nanos() as f64) * 1e-9;
                if other.era == Era::Present {
                    // This means we are in the past, and past minus present is a negative number.
                    -1.0 * delta_secs
                } else {
                    delta_secs
                }
            }
        }
    }
}

#[test]
fn era_unittest() {
    assert_eq!(format!("{}", Era::Past), "Past");
    assert_eq!(format!("{}", Era::Present), "Present");
    assert!(Era::Past < Era::Present);
}

#[test]
fn instant_unittest() {
    // NOTE: These tests are copy-pasted into the documentation.
    // Add in the Present era.
    let tick = Instant::new(159, 10, Era::Present) + Duration::new(5, 2);
    assert_eq!(tick.secs(), 164);
    assert_eq!(tick.nanos(), 12);
    assert_eq!(tick.era(), Era::Present);

    // Add in the Past era.
    let tick = Instant::new(159, 10, Era::Past) + Duration::new(5, 2);
    assert_eq!(tick.secs(), 154);
    assert_eq!(tick.nanos(), 8);
    assert_eq!(tick.era(), Era::Past);

    // Add from the Past to overflow into the Present
    let tick = Instant::new(159, 0, Era::Past) + Duration::new(160, 0);
    assert_eq!(tick.secs(), 1);
    assert_eq!(tick.nanos(), 0);
    assert_eq!(tick.era(), Era::Present);

    let tick = Instant::new(0, 5, Era::Past) + Duration::new(0, 6);
    assert_eq!(tick.secs(), 0);
    assert_eq!(tick.nanos(), 1);
    assert_eq!(tick.era(), Era::Present);

    // Sub in the Present era.
    let tick = Instant::new(159, 10, Era::Present) - Duration::new(5, 2);
    assert_eq!(tick.secs(), 154);
    assert_eq!(tick.nanos(), 8);
    assert_eq!(tick.era(), Era::Present);

    // Sub in the Past era.
    let tick = Instant::new(159, 10, Era::Past) - Duration::new(5, 2);
    assert_eq!(tick.secs(), 164);
    assert_eq!(tick.nanos(), 12);
    assert_eq!(tick.era(), Era::Past);

    // Sub from the Present to overflow into the Past
    let tick = Instant::new(159, 0, Era::Present) - Duration::new(160, 0);
    assert_eq!(tick.secs(), 1);
    assert_eq!(tick.nanos(), 0);
    assert_eq!(tick.era(), Era::Past);

    let tick = Instant::new(0, 5, Era::Present) - Duration::new(0, 6);
    assert_eq!(tick.secs(), 0);
    assert_eq!(tick.nanos(), 1);
    assert_eq!(tick.era(), Era::Past);
}<|MERGE_RESOLUTION|>--- conflicted
+++ resolved
@@ -8,12 +8,7 @@
 use std::cmp::PartialEq;
 use std::fmt;
 use std::ops::{Add, Sub};
-<<<<<<< HEAD
-pub use std::time::Duration;
-=======
-
-use std::fmt;
->>>>>>> 4a876728
+
 
 /// An `Era` represents whether the associated `Instant` is before the TAI Epoch
 /// (01 Jan 1900, midnight) or afterwards. If it is before, than it's refered to as "Past",
