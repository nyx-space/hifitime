--- conflicted
+++ resolved
@@ -1,5 +1,3 @@
-<<<<<<< HEAD
-=======
 import datetime
 import typing
 
@@ -1368,5 +1366,4 @@
     Sunday: Weekday = ...
     Thursday: Weekday = ...
     Tuesday: Weekday = ...
-    Wednesday: Weekday = ...
->>>>>>> 900e037c
+    Wednesday: Weekday = ...