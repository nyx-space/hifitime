#[cfg(feature = "std")]
extern crate core;

use hifitime::{
    is_gregorian_valid, Duration, Epoch, HifitimeError, ParsingError, Polynomial, TimeScale,
    TimeUnits, Unit, Weekday, BDT_REF_EPOCH, DAYS_GPS_TAI_OFFSET, DAYS_PER_YEAR, GPST_REF_EPOCH,
    GST_REF_EPOCH, J1900_REF_EPOCH, J2000_REF_EPOCH, JD_J2000, MJD_J1900, MJD_J2000, MJD_OFFSET,
    SECONDS_BDT_TAI_OFFSET, SECONDS_GPS_TAI_OFFSET, SECONDS_GST_TAI_OFFSET, SECONDS_PER_DAY,
};

use hifitime::efmt::{Format, Formatter};

#[test]
fn test_basic_ops() {
    let utc_epoch = Epoch::from_gregorian_utc_at_midnight(2017, 1, 14) + 1 * Unit::Second;
    let epoch_bis = Epoch::from_gregorian_utc_hms(2017, 1, 14, 00, 00, 1);
    assert_eq!(utc_epoch, epoch_bis);
}

#[test]
fn test_const_ops() {
    // Tests that multiplying a constant with a unit returns the correct number in that same unit
    let mjd_offset = MJD_OFFSET * Unit::Day;
    assert!((mjd_offset.to_unit(Unit::Day) - MJD_OFFSET).abs() < f64::EPSILON);
    let j2000_mjd = MJD_J2000 * Unit::Day;
    assert!((j2000_mjd.to_unit(Unit::Day) - MJD_J2000).abs() < f64::EPSILON);
}

#[allow(clippy::float_equality_without_abs)]
#[test]
fn utc_epochs() {
    assert!(Epoch::from_mjd_tai(MJD_J1900).to_tai_seconds() < f64::EPSILON);
    assert!((Epoch::from_mjd_tai(MJD_J1900).to_mjd_tai_days() - MJD_J1900).abs() < f64::EPSILON);

    // Tests are chronological dates.
    // All of the following examples are cross validated against NASA HEASARC,
    // referred to as "X-Val" for "cross validation."

    // X-Val: 03 January 1938 04:12:48 - https://www.timeanddate.com/date/durationresult.html?m1=1&d1=1&y1=1900&m2=1&d2=03&y2=1938&h1=0&i1=0&s1=0&h2=4&i2=12&s2=48
    let this_epoch = Epoch::from_tai_seconds(1_199_333_568.0);
    let epoch_utc = Epoch::maybe_from_gregorian_utc(1938, 1, 3, 4, 12, 48, 0).expect("init epoch");
    assert_eq!(epoch_utc, this_epoch, "Incorrect epoch");

    // X-Val: 28 February 1938 00:00:00 - https://www.timeanddate.com/date/durationresult.html?m1=1&d1=1&y1=1900&m2=02&d2=28&y2=1938&h1=0&i1=0&s1=0&h2=0&i2=0&s2=0
    let this_epoch = Epoch::from_tai_seconds(1_204_156_800.0);
    let epoch_utc =
        Epoch::maybe_from_gregorian_utc(1938, 2, 28, 00, 00, 00, 0).expect("init epoch");
    assert_eq!(epoch_utc, this_epoch, "Incorrect epoch");

    // 28 February 1938 23:59:59 (no X-Val: took the next test and subtracted one second)
    let this_epoch = Epoch::from_tai_seconds(1_204_243_199.0);
    let epoch_utc =
        Epoch::maybe_from_gregorian_utc(1938, 2, 28, 23, 59, 59, 0).expect("init epoch");
    assert_eq!(epoch_utc, this_epoch, "Incorrect epoch");
    // X-Val: 01 March 1938 00:00:00 - https://www.timeanddate.com/date/durationresult.html?m1=1&d1=1&y1=1900&m2=3&d2=01&y2=1938&h1=0&i1=0&s1=0&h2=4&i2=12&s2=48
    let this_epoch = Epoch::from_tai_seconds(1_204_243_200.0);
    let epoch_utc = Epoch::maybe_from_gregorian_utc(1938, 3, 1, 00, 00, 00, 0).expect("init epoch");
    assert_eq!(epoch_utc, this_epoch, "Incorrect epoch");
    // X-Val: 31 March 1938 04:12:48 - https://www.timeanddate.com/date/durationresult.html?m1=1&d1=1&y1=1900&m2=03&d2=31&y2=1938&h1=0&i1=0&s1=0&h2=4&i2=12&s2=48
    let this_epoch = Epoch::from_tai_seconds(1_206_850_368.0);
    let epoch_utc = Epoch::maybe_from_gregorian_utc(1938, 3, 31, 4, 12, 48, 0).expect("init epoch");
    assert_eq!(epoch_utc, this_epoch, "Incorrect epoch");
    // X-Val: 24 June 1938 04:12:48 - https://www.timeanddate.com/date/durationresult.html?m1=1&d1=1&y1=1900&m2=6&d2=24&y2=1938&h1=0&i1=0&s1=0&h2=4&i2=12&s2=48
    let this_epoch = Epoch::from_tai_seconds(1_214_194_368.0);
    let epoch_utc = Epoch::maybe_from_gregorian_utc(1938, 6, 24, 4, 12, 48, 0).expect("init epoch");
    assert_eq!(epoch_utc, this_epoch, "Incorrect epoch");

    // X-Val: 31 August 1938 04:12:48 - https://www.timeanddate.com/date/durationresult.html?m1=1&d1=1&y1=1900&m2=8&d2=31&y2=1938&h1=0&i1=0&s1=0&h2=4&i2=12&s2=48
    let this_epoch = Epoch::from_tai_seconds(1_220_069_568.0);
    let epoch_utc = Epoch::maybe_from_gregorian_utc(1938, 8, 31, 4, 12, 48, 0).expect("init epoch");
    assert_eq!(epoch_utc, this_epoch, "Incorrect epoch");
    // X-Val: 31 December 1938 04:12:48 - https://www.timeanddate.com/date/durationresult.html?m1=1&d1=1&y1=1900&m2=12&d2=31&y2=1938&h1=0&i1=0&s1=0&h2=4&i2=12&s2=48
    let this_epoch = Epoch::from_tai_seconds(1_230_610_368.0);
    let epoch_utc =
        Epoch::maybe_from_gregorian_utc(1938, 12, 31, 4, 12, 48, 0).expect("init epoch");
    assert_eq!(epoch_utc, this_epoch, "Incorrect epoch");

    // X-Val: 01 January 1939 04:12:48 - https://www.timeanddate.com/date/durationresult.html?m1=1&d1=1&y1=1900&m2=01&d2=1&y2=1939&h1=0&i1=0&s1=0&h2=4&i2=12&s2=48
    let this_epoch = Epoch::from_tai_seconds(1_230_696_768.0);
    let epoch_utc = Epoch::maybe_from_gregorian_utc(1939, 1, 1, 4, 12, 48, 0).expect("init epoch");
    assert_eq!(epoch_utc, this_epoch, "Incorrect epoch");

    // X-Val: 01 March 1939 04:12:48 - https://www.timeanddate.com/date/durationresult.html?m1=1&d1=1&y1=1900&m2=3&d2=1&y2=1939&h1=0&i1=0&s1=0&h2=4&i2=12&s2=48
    let this_epoch = Epoch::from_tai_seconds(1_235_794_368.0);
    let epoch_utc = Epoch::maybe_from_gregorian_utc(1939, 3, 1, 4, 12, 48, 0).expect("init epoch");
    assert_eq!(epoch_utc, this_epoch, "Incorrect epoch");
    // X-Val: 01 March 1940 04:12:48 - https://www.timeanddate.com/date/durationresult.html?m1=1&d1=1&y1=1900&m2=3&d2=1&y2=1940&h1=0&i1=0&s1=0&h2=4&i2=12&s2=48
    let this_epoch = Epoch::from_tai_seconds(1_267_416_768.0);
    let epoch_utc = Epoch::maybe_from_gregorian_utc(1940, 3, 1, 4, 12, 48, 0).expect("init epoch");
    assert_eq!(epoch_utc, this_epoch, "Incorrect epoch");

    // X-Val: 01 February 1939 04:12:48 - https://www.timeanddate.com/date/durationresult.html?m1=1&d1=1&y1=1900&m2=2&d2=1&y2=1939&h1=0&i1=0&s1=0&h2=4&i2=12&s2=48
    let this_epoch = Epoch::from_tai_seconds(1_233_375_168.0);
    let epoch_utc = Epoch::maybe_from_gregorian_utc(1939, 2, 1, 4, 12, 48, 0).expect("init epoch");
    assert_eq!(epoch_utc, this_epoch, "Incorrect epoch");

    // X-Val: 01 February 1940 04:12:48 - https://www.timeanddate.com/date/durationresult.html?m1=1&d1=1&y1=1900&m2=2&d2=01&y2=1940&h1=0&i1=0&s1=0&h2=4&i2=12&s2=48
    let this_epoch = Epoch::from_tai_seconds(1_264_911_168.0);
    let epoch_utc = Epoch::maybe_from_gregorian_utc(1940, 2, 1, 4, 12, 48, 0).expect("init epoch");
    assert_eq!(epoch_utc, this_epoch, "Incorrect epoch");

    // X-Val: 28 February 1940 04:12:48 - https://www.timeanddate.com/date/durationresult.html?m1=1&d1=1&y1=1900&m2=2&d2=28&y2=1940&h1=0&i1=0&s1=0&h2=4&i2=12&s2=48
    let this_epoch = Epoch::from_tai_seconds(1_267_243_968.0);
    let epoch_utc = Epoch::maybe_from_gregorian_utc(1940, 2, 28, 4, 12, 48, 0).expect("init epoch");
    assert_eq!(epoch_utc, this_epoch, "Incorrect epoch");

    // X-Val: 29 February 1940 04:12:48 - https://www.timeanddate.com/date/durationresult.html?m1=1&d1=1&y1=1900&m2=2&d2=29&y2=1940&h1=0&i1=0&s1=0&h2=04&i2=12&s2=48
    let this_epoch = Epoch::from_tai_seconds(1_267_330_368.0);
    let epoch_utc = Epoch::maybe_from_gregorian_utc(1940, 2, 29, 4, 12, 48, 0).expect("init epoch");
    assert_eq!(epoch_utc, this_epoch, "Incorrect epoch");

    // Test the specific leap second times
    let epoch_from_tai_secs = Epoch::from_gregorian_tai_at_midnight(1972, 1, 1);
    assert!(epoch_from_tai_secs.to_tai_seconds() - 2_272_060_800.0 < f64::EPSILON);
    let epoch_from_tai_greg = Epoch::from_tai_seconds(2_272_060_800.0);
    assert_eq!(epoch_from_tai_greg, epoch_from_tai_secs, "Incorrect epoch");

    // Check that second leap second happens
    let epoch_from_utc_greg = Epoch::from_gregorian_utc_hms(1972, 6, 30, 23, 59, 59);
    let epoch_from_utc_greg1 = Epoch::from_gregorian_utc_hms(1972, 7, 1, 0, 0, 0);
    assert!(
        (epoch_from_utc_greg1.to_tai_seconds() - epoch_from_utc_greg.to_tai_seconds() - 2.0).abs()
            < f64::EPSILON
    );

    // Just prior to the 2017 leap second, there should be an offset of 36 seconds between UTC and TAI
    let this_epoch = Epoch::from_tai_seconds(3_692_217_599.0);
    let epoch_utc = Epoch::from_gregorian_utc_hms(2016, 12, 31, 23, 59, 23);
    assert_eq!(epoch_utc, this_epoch, "Incorrect epoch");
    assert!(this_epoch.to_tai_seconds() - epoch_utc.to_utc_seconds() - 36.0 < f64::EPSILON);

    // Just after to the 2017 leap second, there should be an offset of 37 seconds between UTC and TAI
    let this_epoch = Epoch::from_tai_seconds(3_692_217_600.0);
    let epoch_utc = Epoch::from_gregorian_utc_hms(2016, 12, 31, 23, 59, 24);

    assert_eq!(epoch_utc, this_epoch, "Incorrect epoch");
    assert!(this_epoch.to_tai_seconds() - epoch_utc.to_utc_seconds() - 37.0 < f64::EPSILON);

    let mut this_epoch = Epoch::from_tai_seconds(3_692_217_600.0);
    let epoch_utc = Epoch::from_gregorian_utc_hms(2016, 12, 31, 23, 59, 24);
    assert_eq!(epoch_utc, this_epoch, "Incorrect epoch");
    this_epoch += Unit::Second * 3600.0;
    assert_eq!(
        this_epoch,
        Epoch::from_gregorian_utc_hms(2017, 1, 1, 0, 59, 23),
        "Incorrect epoch when adding an hour across leap second"
    );
    this_epoch -= Unit::Hour;
    assert_eq!(epoch_utc, this_epoch, "Incorrect epoch after sub");
    // Revert and then subassign with duration
    this_epoch += Unit::Hour;
    this_epoch -= 1 * Unit::Hour;
    assert_eq!(epoch_utc, this_epoch, "Incorrect epoch after sub");

    let this_epoch = Epoch::from_gregorian_tai_at_midnight(2020, 1, 1);
    assert!((this_epoch.to_jde_tai_days() - 2_458_849.5).abs() < f64::EPSILON)
}

#[allow(clippy::float_equality_without_abs)]
#[test]
fn utc_tai() {
    // General note: TAI "ahead" of UTC means that there are _less_ TAI seconds since epoch for a given date
    // than there are seconds for that UTC epoch: the same TAI time happens _before_ that UTC time.

    // flp = first leap second
    let flp_from_secs_tai = Epoch::from_tai_seconds(2_272_060_800.0);
    let flp_from_greg_tai = Epoch::from_gregorian_tai_at_midnight(1972, 1, 1);
    assert_eq!(flp_from_secs_tai, flp_from_greg_tai);
    // Right after the discontinuity, UTC time should be ten seconds behind TAI, i.e. TAI is ten seconds ahead of UTC
    // In other words, the following date times are equal:
    let in_tai = Epoch::from_gregorian_tai_hms(1972, 1, 1, 0, 0, 10);
    let in_utc = Epoch::from_gregorian_utc_at_midnight(1972, 1, 1);
    assert_eq!(
        in_tai, in_utc,
        "UTC discontinuity failed:\n{:?}\t{:?}",
        in_tai.duration, in_utc.duration
    );
    // Noon UTC after the first leap second is in fact ten seconds _after_ noon TAI.
    // Hence, there are as many TAI seconds since Epoch between UTC Noon and TAI Noon + 10s.
    assert!(
        Epoch::from_gregorian_utc_at_noon(1972, 1, 1)
            > Epoch::from_gregorian_tai_at_noon(1972, 1, 1),
        "TAI is not ahead of UTC (via PartialEq) at noon after first leap second"
    );
    assert_eq!(
        Epoch::from_gregorian_utc_at_noon(1972, 1, 1)
            .min(Epoch::from_gregorian_tai_at_noon(1972, 1, 1)),
        Epoch::from_gregorian_tai_at_noon(1972, 1, 1),
        "TAI is not ahead of UTC (via PartialEq) at noon after first leap second"
    );
    assert_eq!(
        Epoch::from_gregorian_utc_at_noon(1972, 1, 1)
            .max(Epoch::from_gregorian_tai_at_noon(1972, 1, 1)),
        Epoch::from_gregorian_utc_at_noon(1972, 1, 1),
        "TAI is not ahead of UTC (via PartialEq) at noon after first leap second"
    );

    assert!(
        flp_from_secs_tai.to_tai_seconds() > flp_from_secs_tai.to_utc_seconds(),
        "TAI is not ahead of UTC (via function call)"
    );
    assert!(
        (flp_from_secs_tai.to_tai_seconds() - flp_from_secs_tai.to_utc_seconds() - 10.0)
            < f64::EPSILON,
        "TAI is not ahead of UTC"
    );

    // Check that all of the TAI/UTC time differences are of 37.0 as of today.
    let epoch_utc = Epoch::from_gregorian_utc_hms(2019, 8, 1, 20, 10, 23);
    let epoch_tai = Epoch::from_gregorian_tai_hms(2019, 8, 1, 20, 10, 23);
    assert!(epoch_tai < epoch_utc, "TAI is not ahead of UTC");
    let delta: Duration = epoch_utc - epoch_tai - Unit::Second * 37.0;
    assert!(delta < Unit::Nanosecond, "TAI is not ahead of UTC");
    assert!(
        (epoch_utc.to_tai_seconds() - epoch_tai.to_tai_seconds() - 37.0).abs() < f64::EPSILON,
        "TAI is not ahead of UTC"
    );
    assert!(
        (epoch_utc.to_utc_seconds() - epoch_tai.to_utc_seconds() - 37.0).abs() < f64::EPSILON,
        "TAI is not ahead of UTC"
    );

    // Test from_utc_seconds and from_utc_days. Any effects from leap seconds
    // should have no bearing when testing two "from UTC" methods.
    assert_eq!(
        Epoch::from_gregorian_utc_at_midnight(1972, 1, 1),
        Epoch::from_utc_seconds(2_272_060_800.0)
    );
    assert_eq!(
        Epoch::from_gregorian_utc_hms(1972, 1, 1, 0, 0, 10),
        Epoch::from_utc_seconds(2_272_060_810.0)
    );
    assert_eq!(
        Epoch::from_gregorian_utc_at_midnight(1972, 1, 1),
        Epoch::from_utc_days(26297.0)
    );

    let now = Epoch::from_gregorian_tai_hms(2019, 8, 24, 3, 49, 9);
    assert!(
        now.to_tai_seconds() > now.to_utc_seconds(),
        "TAI is not ahead of UTC"
    );
    assert!((now.to_tai_seconds() - now.to_utc_seconds() - 37.0).abs() < f64::EPSILON);
    assert!(
        now.to_tai_seconds() > now.to_gpst_seconds(),
        "TAI is not ahead of GPS Time"
    );
}

#[test]
fn julian_epoch() {
    // X-Val: https://heasarc.gsfc.nasa.gov/cgi-bin/Tools/xTime/xTime.pl?time_in_i=1900-01-01+00%3A00%3A00&time_in_c=&time_in_d=&time_in_j=&time_in_m=&time_in_sf=&time_in_wf=&time_in_sl=&time_in_snu=&time_in_s=&time_in_h=&time_in_n=&time_in_f=&time_in_sz=&time_in_ss=&time_in_sn=&timesys_in=u&timesys_out=u&apply_clock_offset=yes
    // X-Val: https://heasarc.gsfc.nasa.gov/cgi-bin/Tools/xTime/xTime.pl?time_in_i=1900-01-01+00%3A00%3A00&time_in_c=&time_in_d=&time_in_j=&time_in_m=&time_in_sf=&time_in_wf=&time_in_sl=&time_in_snu=&time_in_s=&time_in_h=&time_in_n=&time_in_f=&time_in_sz=&time_in_ss=&time_in_sn=&timesys_in=u&timesys_out=u&apply_clock_offset=yes
    let nist_j1900 = Epoch::from_tai_days(0.0);
    assert!((nist_j1900.to_mjd_tai_days() - 15_020.0).abs() < f64::EPSILON);
    assert!((nist_j1900.to_jde_tai_days() - 2_415_020.5).abs() < f64::EPSILON);
    let mjd = Epoch::from_gregorian_utc_at_midnight(1900, 1, 1);
    assert!((mjd.to_mjd_tai_days() - 15_020.0).abs() < f64::EPSILON);

    // X-Val: https://heasarc.gsfc.nasa.gov/cgi-bin/Tools/xTime/xTime.pl?time_in_i=1900-01-01+12%3A00%3A00&time_in_c=&time_in_d=&time_in_j=&time_in_m=&time_in_sf=&time_in_wf=&time_in_sl=&time_in_snu=&time_in_s=&time_in_h=&time_in_n=&time_in_f=&time_in_sz=&time_in_ss=&time_in_sn=&timesys_in=u&timesys_out=u&apply_clock_offset=yes
    let j1900 = Epoch::from_tai_days(0.5);
    assert!((j1900.to_mjd_tai_days() - 15_020.5).abs() < f64::EPSILON);
    assert!((j1900.to_jde_tai_days() - 2_415_021.0).abs() < f64::EPSILON);
    let mjd = Epoch::from_gregorian_utc_at_noon(1900, 1, 1);
    assert!((mjd.to_mjd_tai_days() - 15_020.5).abs() < f64::EPSILON);

    // X-Val: https://heasarc.gsfc.nasa.gov/cgi-bin/Tools/xTime/xTime.pl?time_in_i=1900-01-08+00%3A00%3A00&time_in_c=&time_in_d=&time_in_j=&time_in_m=&time_in_sf=&time_in_wf=&time_in_sl=&time_in_snu=&time_in_s=&time_in_h=&time_in_n=&time_in_f=&time_in_sz=&time_in_ss=&time_in_sn=&timesys_in=u&timesys_out=u&apply_clock_offset=yes
    let mjd = Epoch::from_gregorian_utc_at_midnight(1900, 1, 8);
    assert!((mjd.to_mjd_tai_days() - 15_027.0).abs() < f64::EPSILON);
    assert!((mjd.to_jde_tai_days() - 2_415_027.5).abs() < f64::EPSILON);
    // X-Val: https://heasarc.gsfc.nasa.gov/cgi-bin/Tools/xTime/xTime.pl?time_in_i=1980-01-06+00%3A00%3A00&time_in_c=&time_in_d=&time_in_j=&time_in_m=&time_in_sf=&time_in_wf=&time_in_sl=&time_in_snu=&time_in_s=&time_in_h=&time_in_n=&time_in_f=&time_in_sz=&time_in_ss=&time_in_sn=&timesys_in=u&timesys_out=u&apply_clock_offset=yes
    let gps_std_epoch = Epoch::from_gregorian_tai_at_midnight(1980, 1, 6);
    assert!((gps_std_epoch.to_mjd_tai_days() - 44_244.0).abs() < f64::EPSILON);
    assert!((gps_std_epoch.to_jde_tai_days() - 2_444_244.5).abs() < f64::EPSILON);

    // X-Val: https://heasarc.gsfc.nasa.gov/cgi-bin/Tools/xTime/xTime.pl?time_in_i=2000-01-01+00%3A00%3A00&time_in_c=&time_in_d=&time_in_j=&time_in_m=&time_in_sf=&time_in_wf=&time_in_sl=&time_in_snu=&time_in_s=&time_in_h=&time_in_n=&time_in_f=&time_in_sz=&time_in_ss=&time_in_sn=&timesys_in=u&timesys_out=u&apply_clock_offset=yes
    let j2000 = Epoch::from_gregorian_tai_at_midnight(2000, 1, 1);
    assert!((j2000.to_mjd_tai_days() - 51_544.0).abs() < f64::EPSILON);
    assert!((j2000.to_jde_tai_days() - 2_451_544.5).abs() < f64::EPSILON);

    assert!(
        Epoch::from_gregorian_tai_at_midnight(2000, 1, 1)
            < Epoch::from_gregorian_utc_at_midnight(2000, 1, 1),
        "TAI not ahead of UTC on J2k"
    );

    assert_eq!(
        (Epoch::from_gregorian_utc_at_midnight(2000, 1, 1)
            - Epoch::from_gregorian_tai_at_midnight(2000, 1, 1)),
        Unit::Second * 32.0
    );

    let j2000 = Epoch::from_gregorian_utc_at_midnight(2000, 1, 1);
    assert!((j2000.to_mjd_utc_days() - 51_544.0).abs() < f64::EPSILON);
    assert!((j2000.to_jde_utc_days() - 2_451_544.5).abs() < f64::EPSILON);

    // X-Val: https://heasarc.gsfc.nasa.gov/cgi-bin/Tools/xTime/xTime.pl?time_in_i=2002-02-07+00%3A00%3A00&time_in_c=&time_in_d=&time_in_j=&time_in_m=&time_in_sf=&time_in_wf=&time_in_sl=&time_in_snu=&time_in_s=&time_in_h=&time_in_n=&time_in_f=&time_in_sz=&time_in_ss=&time_in_sn=&timesys_in=u&timesys_out=u&apply_clock_offset=yes
    let jd020207 = Epoch::from_gregorian_tai_at_midnight(2002, 2, 7);
    assert!((jd020207.to_mjd_tai_days() - 52_312.0).abs() < f64::EPSILON);
    assert!((jd020207.to_jde_tai_days() - 2_452_312.5).abs() < f64::EPSILON);

    // Test leap seconds and Julian at the same time
    // X-Val: https://heasarc.gsfc.nasa.gov/cgi-bin/Tools/xTime/xTime.pl?time_in_i=2015-06-30+23%3A59%3A59&time_in_c=&time_in_d=&time_in_j=&time_in_m=&time_in_sf=&time_in_wf=&time_in_sl=&time_in_snu=&time_in_s=&time_in_h=&time_in_n=&time_in_f=&time_in_sz=&time_in_ss=&time_in_sn=&timesys_in=u&timesys_out=u&apply_clock_offset=yes
    // NOTE: Precision of HEASARC is less than hifitime, hence the last four digit difference
    // HEASARC reports 57203.99998843 but hifitime computes 57203.99998842592 (three additional)
    // significant digits.
    assert!(
        (Epoch::from_gregorian_tai_hms(2015, 6, 30, 23, 59, 59).to_mjd_tai_days()
            - 57_203.999_988_425_92)
            .abs()
            < f64::EPSILON,
        "Incorrect July 2015 leap second MJD computed"
    );

    // X-Val: https://heasarc.gsfc.nasa.gov/cgi-bin/Tools/xTime/xTime.pl?time_in_i=2015-06-30+23%3A59%3A60&time_in_c=&time_in_d=&time_in_j=&time_in_m=&time_in_sf=&time_in_wf=&time_in_sl=&time_in_snu=&time_in_s=&time_in_h=&time_in_n=&time_in_f=&time_in_sz=&time_in_ss=&time_in_sn=&timesys_in=u&timesys_out=u&apply_clock_offset=yes
    assert!(
        (Epoch::from_gregorian_tai_hms(2015, 6, 30, 23, 59, 60).to_mjd_tai_days()
            - 57_203.999_988_425_92)
            .abs()
            < f64::EPSILON,
        "Incorrect July 2015 leap second MJD computed"
    );

    // X-Val: https://heasarc.gsfc.nasa.gov/cgi-bin/Tools/xTime/xTime.pl?time_in_i=2015-07-01+00%3A00%3A00&time_in_c=&time_in_d=&time_in_j=&time_in_m=&time_in_sf=&time_in_wf=&time_in_sl=&time_in_snu=&time_in_s=&time_in_h=&time_in_n=&time_in_f=&time_in_sz=&time_in_ss=&time_in_sn=&timesys_in=u&timesys_out=u&apply_clock_offset=yes
    assert!(
        (Epoch::from_gregorian_tai_at_midnight(2015, 7, 1).to_mjd_tai_days() - 57_204.0).abs()
            < f64::EPSILON,
        "Incorrect Post July 2015 leap second MJD computed"
    );
}

#[test]
fn datetime_invalid_dates() {
    assert!(!is_gregorian_valid(2001, 2, 29, 22, 8, 47, 0));
    assert!(!is_gregorian_valid(2016, 12, 31, 23, 59, 61, 0));
    assert!(!is_gregorian_valid(2015, 6, 30, 23, 59, 61, 0));
}

#[test]
fn gpst() {
    use core::str::FromStr;
    let ref_gps = Epoch::from_gregorian_utc_at_midnight(1980, 01, 06);

    let gpst_from_str = Epoch::from_str("1980-01-06T00:00:00 GPST").unwrap();
    assert_eq!(
        gpst_from_str.duration,
        Duration::ZERO,
        "Initialization at ref epoch should be zero"
    );

    assert_eq!(gpst_from_str, Epoch::from_gpst_seconds(0.0),);

    // Test 1sec into GPS timescale
    let gps_1sec = Epoch::from_gpst_seconds(1.0);
    assert_eq!(format!("{gps_1sec}"), "1980-01-06T00:00:01 GPST");

    assert_eq!(gps_1sec, ref_gps + 1.0 * Unit::Second);

    // 1sec into QZSS time scale returns the same date
    let qzss_1sec = Epoch::from_qzsst_seconds(1.0);
    assert_eq!(gps_1sec.to_utc_duration(), qzss_1sec.to_utc_duration());

    // GPS and QZSS share the same properties at all times
    assert_eq!(gps_1sec.to_gpst_seconds(), qzss_1sec.to_qzsst_seconds());
    assert_eq!(
        gps_1sec.to_gpst_nanoseconds(),
        qzss_1sec.to_qzsst_nanoseconds()
    );

    // Test 1+1/2 day into GPS timescale
    let gps = Epoch::from_gpst_days(1.5);
    assert_eq!(gps, ref_gps + 1.5 * Unit::Day);

    // 1sec into QZSS time scale returns the same date
    let qzss = Epoch::from_qzsst_days(1.5);
    assert_eq!(gps.to_utc_duration(), qzss.to_utc_duration());

    // GPS and QZSS share the same properties at all times
    assert_eq!(gps.to_gpst_seconds(), qzss.to_qzsst_seconds());
    assert_eq!(gps.to_gpst_nanoseconds(), qzss.to_qzsst_nanoseconds());

    let gpst = Epoch::from_gregorian(2019, 8, 24, 3, 49, 9, 0, TimeScale::GPST);

    let nanos = gpst.to_gpst_nanoseconds();
    assert!(nanos.is_ok(), "to_gpst_nanos should have been feasible");
    let nanos = nanos.unwrap();

    let recip = Epoch::from_gpst_nanoseconds(nanos);
    assert_eq!(gpst, recip, "GPST reciprocal failure");

    assert!(
        (gpst.to_tai_seconds() - SECONDS_GPS_TAI_OFFSET - gpst.to_gpst_seconds()).abs()
            < f64::EPSILON
    );

    assert!(
        gpst.to_gpst_seconds() < gpst.to_utc_seconds(),
        "GPS Time is not ahead of UTC"
    );

    assert_eq!(format!("{GPST_REF_EPOCH:?}"), "1980-01-06T00:00:00 UTC");
    assert_eq!(format!("{:x}", GPST_REF_EPOCH), "1980-01-06T00:00:19 TAI");
    assert_eq!(format!("{:o}", GPST_REF_EPOCH), "0");

    assert_eq!(
        format!("{:?}", TimeScale::GPST.reference_epoch()),
        "1980-01-06T00:00:00 UTC"
    );
    assert_eq!(
        format!("{:x}", TimeScale::GPST.reference_epoch()),
        "1980-01-06T00:00:19 TAI"
    );
    assert_eq!(format!("{:o}", TimeScale::GPST.reference_epoch()), "0");
    assert_eq!(
        format!("{}", TimeScale::GPST.reference_epoch()),
        "1980-01-06T00:00:00 GPST"
    );

    assert_eq!(
        Epoch::from_gpst_days(0.0).to_duration_since_j1900(),
        GPST_REF_EPOCH.duration
    );

    assert!(
        GPST_REF_EPOCH.to_gpst_seconds().abs() < f64::EPSILON,
        "The number of seconds from the GPS epoch was not 0: {}",
        GPST_REF_EPOCH.to_gpst_seconds()
    );

    assert!(
        GPST_REF_EPOCH.to_gpst_days().abs() < f64::EPSILON,
        "The number of days from the GPS epoch was not 0: {}",
        GPST_REF_EPOCH.to_gpst_days()
    );

    let epoch = Epoch::from_gregorian_utc_at_midnight(1972, 1, 1);
    assert!(
        (epoch.to_tai_seconds() - SECONDS_GPS_TAI_OFFSET - epoch.to_gpst_seconds()).abs()
            < f64::EPSILON
    );
    assert!((epoch.to_tai_days() - DAYS_GPS_TAI_OFFSET - epoch.to_gpst_days()).abs() < 1e-11);

    // 1 Jan 1980 is 5 days before the GPS epoch.
    let epoch = Epoch::from_gregorian_utc_at_midnight(1980, 1, 1);
    assert!((epoch.to_gpst_seconds() + 5.0 * SECONDS_PER_DAY).abs() < f64::EPSILON);
    assert!((epoch.to_gpst_days() + 5.0).abs() < f64::EPSILON);

    // test other GPS / QZSS equalities
    assert_eq!(
        Epoch::from_mjd_gpst(0.77).to_utc_duration(),
        Epoch::from_mjd_qzsst(0.77).to_utc_duration()
    );
    assert_eq!(
        Epoch::from_jde_gpst(1.23).to_utc_duration(),
        Epoch::from_jde_qzsst(1.23).to_utc_duration()
    );
    assert_eq!(
        Epoch::from_qzsst_seconds(1024.768).to_utc_duration(),
        Epoch::from_gpst_seconds(1024.768).to_utc_duration()
    );
    assert_eq!(
        Epoch::from_qzsst_days(987.654).to_utc_duration(),
        Epoch::from_gpst_days(987.654).to_utc_duration()
    );
    assert_eq!(
        Epoch::from_qzsst_nanoseconds(543210987).to_utc_duration(),
        Epoch::from_gpst_nanoseconds(543210987).to_utc_duration()
    );
}

#[test]
fn galileo_time_scale() {
    let now = Epoch::from_gregorian_tai_hms(2019, 8, 24, 3, 49, 9);
    let gst_nanos = now.to_gst_nanoseconds().unwrap();
    assert_eq!(
        Epoch::from_gst_nanoseconds(gst_nanos),
        now,
        "To/from (recip.) GPST nanoseconds failed"
    );
    assert!(
        (now.to_tai_seconds() - SECONDS_GST_TAI_OFFSET - now.to_gst_seconds()).abs() < f64::EPSILON
    );
    assert!(
        now.to_gst_seconds() + SECONDS_GST_TAI_OFFSET > now.to_utc_seconds(),
        "GST Time is not ahead of UTC"
    );

    let ref_gst = Epoch::from_gst_nanoseconds(0);
    assert_eq!(format!("{ref_gst:?}"), "1999-08-21T23:59:47 UTC");

    let gst_epoch = Epoch::from_tai_seconds(SECONDS_GST_TAI_OFFSET);
    assert_eq!(gst_epoch, Epoch::from_gst_days(0.0));
    assert_eq!(gst_epoch, Epoch::from_gst_seconds(0.0));
    assert_eq!(gst_epoch, Epoch::from_gst_nanoseconds(0));
    assert_eq!(gst_epoch, GST_REF_EPOCH);
    assert_eq!(format!("{GST_REF_EPOCH:?}"), "1999-08-21T23:59:47 UTC");
    assert_eq!(format!("{:x}", GST_REF_EPOCH), "1999-08-22T00:00:19 TAI");
    assert_eq!(
        Epoch::from_gst_days(0.0).to_duration_since_j1900(),
        gst_epoch.duration
    );

    assert_eq!(
        gst_epoch.to_tai_seconds(),
        Epoch::from_gregorian_utc_at_midnight(1999, 08, 22).to_tai_seconds() - 13.0
    );
    assert!(
        gst_epoch.to_gst_seconds().abs() < f64::EPSILON,
        "The number of seconds from the GST epoch was not 0: {}",
        gst_epoch.to_gst_seconds()
    );
    assert!(
        gst_epoch.to_gst_days().abs() < f64::EPSILON,
        "The number of days from the GST epoch was not 0: {}",
        gst_epoch.to_gst_days()
    );
}

#[test]
fn beidou_time_scale() {
    let now = Epoch::from_gregorian_tai_hms(2019, 8, 24, 3, 49, 9);
    let nanos = now.to_bdt_nanoseconds().unwrap();
    assert_eq!(
        Epoch::from_bdt_nanoseconds(nanos),
        now,
        "To/from (recip.) BDT nanoseconds failed"
    );
    assert!(
        (now.to_tai_seconds() - SECONDS_BDT_TAI_OFFSET - now.to_bdt_seconds()).abs() < f64::EPSILON
    );
    assert!(
        now.to_bdt_seconds() + SECONDS_BDT_TAI_OFFSET > now.to_utc_seconds(),
        "BDT Time is not ahead of UTC"
    );

    let bdt_epoch = Epoch::from_tai_seconds(SECONDS_BDT_TAI_OFFSET);
    assert_eq!(bdt_epoch, Epoch::from_bdt_days(0.0));
    assert_eq!(bdt_epoch, Epoch::from_bdt_seconds(0.0));
    assert_eq!(bdt_epoch, Epoch::from_bdt_nanoseconds(0));
    assert_eq!(bdt_epoch, BDT_REF_EPOCH);

    assert_eq!(format!("{bdt_epoch:?}"), "2006-01-01T00:00:00 UTC");
    assert_eq!(format!("{bdt_epoch:x}"), "2006-01-01T00:00:33 TAI");

    assert_eq!(
        Epoch::from_bdt_days(0.0).to_duration_since_j1900(),
        bdt_epoch.duration
    );

    assert_eq!(
        bdt_epoch.to_tai_seconds(),
        Epoch::from_gregorian_utc_at_midnight(2006, 01, 01).to_tai_seconds()
    );
    assert!(
        bdt_epoch.to_bdt_seconds().abs() < f64::EPSILON,
        "The number of seconds from the BDT epoch was not 0: {}",
        bdt_epoch.to_bdt_seconds()
    );
    assert!(
        bdt_epoch.to_bdt_days().abs() < f64::EPSILON,
        "The number of days from the BDT epoch was not 0: {}",
        bdt_epoch.to_bdt_days()
    );
}

#[test]
fn unix() {
    // Continuous check that the system time as reported by this machine is within millisecond accuracy of what we compute
    #[cfg(feature = "std")]
    {
        use web_time::SystemTime;

        let std_unix_time_s = SystemTime::now()
            .duration_since(SystemTime::UNIX_EPOCH)
            .unwrap()
            .as_secs_f64();

        let epoch_unix_time_s = Epoch::now().unwrap().to_unix_seconds();

        assert!(
            (std_unix_time_s - epoch_unix_time_s).abs() < 1e-4,
            "hifitime and std differ in UNIX: hifitime = {}\tstd = {}\tdelta = {}",
            epoch_unix_time_s,
            std_unix_time_s,
            (std_unix_time_s - epoch_unix_time_s).abs()
        );
    }

    let now = Epoch::from_gregorian_utc_hms(2022, 5, 2, 10, 39, 15);
    assert!((now.to_unix_seconds() - 1651487955.0_f64).abs() < f64::EPSILON);
    assert!((now.to_unix_milliseconds() - 1651487955000.0_f64).abs() < f64::EPSILON);
    assert_eq!(
        Epoch::from_unix_seconds(now.to_unix_seconds()),
        now,
        "To/from UNIX seconds failed"
    );
    assert_eq!(
        Epoch::from_unix_milliseconds(now.to_unix_milliseconds()),
        now,
        "To/from UNIX milliseconds failed"
    );

    let unix_epoch = Epoch::from_gregorian_utc_at_midnight(1970, 1, 1);

    assert_eq!(
        format!("{}", unix_epoch.to_time_scale(TimeScale::UTC)),
        "1970-01-01T00:00:00 UTC"
    );
    assert_eq!(
        format!("{:x}", unix_epoch.to_time_scale(TimeScale::TAI)),
        "1970-01-01T00:00:00 TAI"
    );
    // Print as UNIX seconds
    assert_eq!(format!("{:p}", unix_epoch), "0");

    assert_eq!(
        unix_epoch.to_tai_seconds(),
        Epoch::from_gregorian_utc_at_midnight(1970, 1, 1).to_tai_seconds()
    );
    assert!(
        unix_epoch.to_unix_seconds().abs() < f64::EPSILON,
        "The number of seconds from the UNIX epoch was not 0: {}",
        unix_epoch.to_unix_seconds()
    );
    assert!(
        unix_epoch.to_unix_milliseconds().abs() < f64::EPSILON,
        "The number of milliseconds from the UNIX epoch was not 0: {}",
        unix_epoch.to_unix_seconds()
    );
    assert!(
        unix_epoch.to_unix_days().abs() < f64::EPSILON,
        "The number of days from the UNIX epoch was not 0: {}",
        unix_epoch.to_unix_days()
    );
}

/// This test has a series of verifications between NAIF SPICE and hifitime.
/// All of the test cases were create using spiceypy and cover a range of values from J1900 to J2100.
/// All of the test cases include the UTC conversion, the JDE computation, and the reciprocity within hifitime.
/// To compute the JD date, the following function is used: sp.et2utc(sp.utc2et(date_str), "J", 9)
#[test]
fn naif_spice_et_tdb_verification() {
    // The maximum error due to small perturbations accounted for in ESA algorithm but not SPICE algorithm.
    let max_tdb_et_err = 32 * Unit::Microsecond;
    // Prior to 01 JAN 1972, IERS claims that there is no leap second at all but SPICE claims that there are nine (9) leap seconds
    // between TAI and UTC. Hifitime also claims that there are zero leap seconds (to ensure correct computation of UNIX time at its reference time).
    let spice_utc_tai_ls_err = 9.0;
    // SPICE will only output up to 6 digits for the JDE computation. This is likely due to the precision limitation of the `double`s type.
    // This means that a SPICE JDE is precise to 0.008 seconds, whereas a JDE in Hifitime maintains its nanosecond precision.
    let spice_jde_precision = 1e-7;
    // We allow for 2 microseconds of error in the reciprocity because the SPICE input is in microseconds as well.
    let recip_err_s = 2e-6;

    // The general test function used throughout this verification.
    let spice_verif_func = |epoch: Epoch, et_s: f64, utc_jde_d: f64| {
        // Test reciprocity
        assert!(
            (Epoch::from_et_seconds(et_s).to_et_seconds() - et_s).abs() < recip_err_s,
            "{} failed ET reciprocity test:\nwant: {}\tgot: {}\nerror: {} ns",
            epoch,
            et_s,
            Epoch::from_et_seconds(et_s).to_et_seconds(),
            (et_s - Epoch::from_et_seconds(et_s).to_et_seconds()).abs() * 1e9
        );
        assert!(
            (Epoch::from_tdb_seconds(et_s).to_tdb_seconds() - et_s).abs() < recip_err_s,
            "{} failed TDB reciprocity test:\nwant: {}\tgot: {}\nerror: {} ns",
            epoch,
            et_s,
            Epoch::from_tdb_seconds(et_s).to_tdb_seconds(),
            (et_s - Epoch::from_tdb_seconds(et_s).to_et_seconds()).abs() * 1e9
        );

        // Test ET computation
        let extra_seconds = if epoch.leap_seconds_iers() == 0 {
            spice_utc_tai_ls_err
        } else {
            0.0
        };
        assert!(
            (epoch.to_et_seconds() - et_s + extra_seconds).abs() < f64::EPSILON,
            "{} failed ET test",
            epoch
        );

        // Test TDB computation
        assert!(
            (epoch.to_tdb_duration() - et_s * Unit::Second + extra_seconds * Unit::Second).abs()
                <= max_tdb_et_err,
            "{} failed TDB test",
            epoch
        );

        // TEST JDE computation
        assert!(
            (epoch.to_jde_utc_days() - utc_jde_d).abs() < spice_jde_precision,
            "{} failed JDE UTC days test:\nwant: {}\tgot: {}\nerror = {} days",
            epoch,
            utc_jde_d,
            epoch.to_jde_utc_days(),
            (epoch.to_jde_utc_days() - utc_jde_d).abs()
        );
    };

    // sp.utc2et('1900-01-09 00:17:15.0 UTC')
    spice_verif_func(
        Epoch::from_gregorian_utc(1900, 1, 9, 0, 17, 15, 0),
        -3155024523.8157988,
        2415028.5119792,
    );

    // sp.utc2et('1920-07-23 14:39:29.0 UTC')
    spice_verif_func(
        Epoch::from_gregorian_utc(1920, 7, 23, 14, 39, 29, 0),
        -2506972789.816543,
        2422529.1107523,
    );

    // sp.utc2et('1954-12-24 06:06:31.0 UTC')
    spice_verif_func(
        Epoch::from_gregorian_utc(1954, 12, 24, 6, 6, 31, 0),
        -1420782767.8162904,
        2435100.7545255,
    );

    // Test prior to official leap seconds but with some scaling, valid from 1960 to 1972 according to IAU SOFA.
    spice_verif_func(
        Epoch::from_gregorian_utc(1960, 2, 14, 6, 6, 31, 0),
        -1258523567.8148985,
        2436978.7545255,
    );

    // First test with some leap seconds
    // sp.utc2et('1983 APR 13 12:09:14.274')
    spice_verif_func(
        Epoch::from_gregorian_utc(1983, 4, 13, 12, 9, 14, 274_000_000),
        -527644192.54036534,
        2445438.0064152,
    );

    // Once every 400 years, there is a leap day on the new century! Joyeux anniversaire, Papa!
    // sp.utc2et('2000-02-29 14:57:29.0')
    spice_verif_func(
        Epoch::from_gregorian_utc(2000, 2, 29, 14, 57, 29, 0),
        5108313.185383182,
        2451604.1232523,
    );

    // sp.utc2et('2022-11-29 07:58:49.782')
    spice_verif_func(
        Epoch::from_gregorian_utc(2022, 11, 29, 7, 58, 49, 782_000_000),
        722980798.9650334,
        2459912.8325206,
    );

    // sp.utc2et('2044-06-06 12:18:54.0')
    spice_verif_func(
        Epoch::from_gregorian_utc(2044, 6, 6, 12, 18, 54, 0),
        1402100403.1847699,
        2467773.0131250,
    );

    // sp.utc2et('2075-04-30 23:59:54.0')
    spice_verif_func(
        Epoch::from_gregorian_utc(2075, 4, 30, 23, 59, 54, 0),
        2377166463.185493,
        2479058.4999306,
    );
}

#[test]
fn spice_et_tdb() {
    // NOTE: This test has been mostly superseded by the much more thorough `naif_spice_et_tdb_verification`.
    // But it is kept for posteriority.

    // The maximum error due to small perturbations accounted for in ESA algorithm but not SPICE algorithm.
    let max_tdb_et_err = 30 * Unit::Microsecond;
    // The maximum precision that spiceypy/SPICE allow when calling `utc2et`
    let max_prec = 10 * Unit::Nanosecond;
    /*
    >>> sp.str2et("2012-02-07 11:22:33 UTC")
    381885819.18493587
    >>> sp.et2utc(381885819.18493587, 'C', 9)
    '2012 FEB 07 11:22:33.000000000'
    >>> sp.et2utc(381885819.18493587, 'J', 9)
    'JD 2455964.9739931'
    */
    let sp_ex = Epoch::from_gregorian_utc_hms(2012, 2, 7, 11, 22, 33);
    let expected_et_s = 381_885_819.184_935_87;
    // Check reciprocity
    let from_et_s = Epoch::from_tdb_seconds(expected_et_s);
    assert!((from_et_s.to_tdb_seconds() - expected_et_s).abs() < f64::EPSILON);
    // Validate UTC to ET when initializing from UTC
    assert!((sp_ex.to_et_seconds() - expected_et_s).abs() < f64::EPSILON);
    assert!((sp_ex.to_tdb_seconds() - expected_et_s).abs() < max_tdb_et_err.to_seconds());
    assert!((sp_ex.to_jde_utc_days() - 2455964.9739931).abs() < 1e-7);
    assert!((sp_ex.to_tai_seconds() - from_et_s.to_tai_seconds()).abs() < 3e-6);

    // Second example
    let sp_ex = Epoch::from_gregorian_utc_at_midnight(2002, 2, 7);
    let expected_et_s = 66_312_064.184_938_76;
    assert!((sp_ex.to_et_seconds() - expected_et_s).abs() < max_prec.to_seconds());
    assert!((sp_ex.to_tdb_seconds() - expected_et_s).abs() < max_tdb_et_err.to_seconds());
    assert!(
        (sp_ex.to_tai_seconds() - Epoch::from_tdb_seconds(expected_et_s).to_tai_seconds()).abs()
            < 1e-5
    );

    // Third example
    let sp_ex = Epoch::from_gregorian_utc_hms(1996, 2, 7, 11, 22, 33);
    let expected_et_s = -123_035_784.815_060_48;
    assert!((sp_ex.to_et_seconds() - expected_et_s).abs() < max_prec.to_seconds());
    assert!((sp_ex.to_tdb_seconds() - expected_et_s).abs() < max_tdb_et_err.to_seconds());
    assert!(
        (sp_ex.to_tai_seconds() - Epoch::from_tdb_seconds(expected_et_s).to_tai_seconds()).abs()
            < 1e-5
    );
    // Fourth example
    /*
    >>> sp.str2et("2015-02-07 11:22:33 UTC")
    476580220.1849411
    >>> sp.et2utc(476580220.1849411, 'C', 9)
    '2015 FEB 07 11:22:33.000000000'
    >>> sp.et2utc(476580220.1849411, 'J', 9)
    'JD 2457060.9739931'
    >>>
    */
    let sp_ex = Epoch::from_gregorian_utc_hms(2015, 2, 7, 11, 22, 33);
    let expected_et_s = 476580220.1849411;
    assert!((sp_ex.to_et_seconds() - expected_et_s).abs() < max_prec.to_seconds());
    assert!((sp_ex.to_tdb_seconds() - expected_et_s).abs() < max_tdb_et_err.to_seconds());
    assert!((sp_ex.to_jde_utc_days() - 2457060.9739931).abs() < 1e-7);

    // JDE TDB tests
    /* Initial JDE from sp.et2utc:
    >>> sp.str2et("JD 2452312.500372511 TDB")
    66312032.18493909
    */
    // 2002-02-07T00:00:00.4291 TAI
    let sp_ex = Epoch::from_tdb_seconds(66_312_032.184_939_09);
    assert!((2452312.500372511 - sp_ex.to_jde_et_days()).abs() < f64::EPSILON);
    assert!((2452312.500372511 - sp_ex.to_jde_tdb_days()).abs() < f64::EPSILON);
    // Confirm that they are _not_ equal, only that the number of days in f64 is equal
    assert_ne!(sp_ex.to_jde_et_duration(), sp_ex.to_jde_tdb_duration());

    // 2012-02-07T11:22:00.818924427 TAI
    let sp_ex = Epoch::from_tdb_seconds(381_885_753.003_859_5);
    assert!((2455964.9739931 - sp_ex.to_jde_et_days()).abs() < f64::EPSILON);
    assert!((2455964.9739931 - sp_ex.to_jde_tdb_days()).abs() < max_tdb_et_err.to_seconds());
}

#[test]
fn test_from_str() {
    use core::str::FromStr;

    let dt = Epoch::from_gregorian_utc(2017, 1, 14, 0, 31, 55, 0);
    assert_eq!(dt, Epoch::from_str("2017-01-14T00:31:55 UTC").unwrap());
    assert_eq!(dt, Epoch::from_str("2017-01-14T00:31:55").unwrap());
    assert_eq!(dt, Epoch::from_str("2017-01-14 00:31:55").unwrap());
    assert!(Epoch::from_str("2017-01-14 00:31:55 TAI").is_ok());
    assert!(Epoch::from_str("2017-01-14 00:31:55 TT").is_ok());
    assert!(Epoch::from_str("2017-01-14 00:31:55 ET").is_ok());
    assert!(Epoch::from_str("2017-01-14 00:31:55 TDB").is_ok());

    let jde = 2_452_312.500_372_511;
    let to_tdb = Epoch::from_str("JD 2452312.500372511 TDB").unwrap();
    let to_et = Epoch::from_str("JD 2452312.500372511 ET").unwrap();
    let to_tai = Epoch::from_str("JD 2452312.500372511 TAI").unwrap();

    // The JDE only has a precision of 1e-9 days, so we can only compare down to that
    const SPICE_EPSILON: f64 = 1e-9;
    assert!((to_tdb.to_jde_tdb_days() - jde).abs() < SPICE_EPSILON);
    assert!((to_et.to_jde_et_days() - jde).abs() < SPICE_EPSILON);
    assert!((to_tai.to_jde_tai_days() - jde).abs() < SPICE_EPSILON);
    assert!(
        (Epoch::from_str("MJD 51544.5 TAI")
            .unwrap()
            .to_mjd_tai_days()
            - 51544.5)
            .abs()
            < f64::EPSILON
    );
    assert!((Epoch::from_str("SEC 0.5 TAI").unwrap().to_tai_seconds() - 0.5).abs() < f64::EPSILON);

    // Must account for the precision error
    assert!(
        (Epoch::from_str("SEC 66312032.18493909 TDB")
            .unwrap()
            .to_tdb_seconds()
            - 66312032.18493909)
            .abs()
            < 1e-4
    );

    // Check reciprocity of string
    let greg = "2020-01-31T00:00:00 UTC";
    assert_eq!(greg, format!("{}", Epoch::from_str(greg).unwrap()));

    let greg = "2020-01-31T00:00:00 TAI";
    assert_eq!(greg, format!("{:x}", Epoch::from_str(greg).unwrap()));

    let greg = "2020-01-31T00:00:00 TDB";
    assert_eq!(greg, format!("{:e}", Epoch::from_str(greg).unwrap()));

    let greg = "2020-01-31T00:00:00 ET";
    assert_eq!(
        "2020-01-31T00:00:00 ET",
        format!("{:E}", Epoch::from_str(greg).unwrap())
    );

    // Regression test for #90
    assert_eq!(
        Epoch::from_gregorian_utc(2017, 1, 14, 0, 31, 55, 811000000),
        Epoch::from_gregorian_str("2017-01-14 00:31:55.811 UTC").unwrap()
    );

    assert_eq!(
        Epoch::from_gregorian_utc(2017, 1, 14, 0, 31, 55, 811000000),
        Epoch::from_gregorian(2017, 1, 14, 0, 31, 55, 811000000, TimeScale::UTC),
    );

    // Check that we can correctly parse the result from a hardware clock.
    assert!(Epoch::from_str("2022-12-15 13:32:16.421857-07:00").is_ok());

    assert_eq!(
        Epoch::from_str("blah"),
        Err(HifitimeError::Parse {
            source: ParsingError::UnknownFormat,
            details: "less than 7 characters"
        })
    );
}

#[test]
fn test_rfc3339() {
    use core::str::FromStr;

    assert_eq!(
        Epoch::from_gregorian_utc_hms(1994, 11, 5, 13, 15, 30),
        Epoch::from_str("1994-11-05T08:15:30-05:00").unwrap()
    );
    assert_eq!(
        Epoch::from_gregorian_utc_hms(1994, 11, 5, 13, 15, 30),
        Epoch::from_str("1994-11-05T13:15:30Z").unwrap()
    );
    // Same test with different time systems
    // TAI
    assert_eq!(
        Epoch::from_gregorian_tai_hms(1994, 11, 5, 13, 15, 30),
        Epoch::from_str("1994-11-05T08:15:30-05:00 TAI").unwrap()
    );
    assert_eq!(
        Epoch::from_gregorian_tai_hms(1994, 11, 5, 13, 15, 30),
        Epoch::from_str("1994-11-05T13:15:30Z TAI").unwrap()
    );
    // TDB
    assert_eq!(
        Epoch::from_gregorian_hms(1994, 11, 5, 13, 15, 30, TimeScale::TDB),
        Epoch::from_str("1994-11-05T08:15:30-05:00 TDB").unwrap()
    );
    assert_eq!(
        Epoch::from_gregorian_hms(1994, 11, 5, 13, 15, 30, TimeScale::TDB),
        Epoch::from_str("1994-11-05T13:15:30Z TDB").unwrap()
    );
}

#[test]
fn test_format() {
    use core::str::FromStr;
    use hifitime::Epoch;

    let epoch = Epoch::from_gregorian_utc_hms(2022, 9, 6, 23, 24, 29);

    // Check the ET computation once more
    assert!((epoch.to_et_seconds() - 715778738.1825389).abs() < f64::EPSILON);

    assert_eq!(format!("{epoch}"), "2022-09-06T23:24:29 UTC");
    // This was initialized as UTC, so the debug print is UTC.
    assert_eq!(format!("{epoch:?}"), "2022-09-06T23:24:29 UTC");
    assert_eq!(format!("{epoch:x}"), "2022-09-06T23:25:06 TAI");
    assert_eq!(format!("{epoch:X}"), "2022-09-06T23:25:38.184000000 TT");
    assert_eq!(format!("{epoch:E}"), "2022-09-06T23:25:38.182538909 ET");
    assert_eq!(format!("{epoch:e}"), "2022-09-06T23:25:38.182541259 TDB");
    assert_eq!(format!("{epoch:p}"), "1662506669"); // UNIX seconds
    assert_eq!(format!("{epoch:o}"), "1346541887000000000"); // GPS nanoseconds

    // Ensure that the appropriate time system is used in the debug print.
    for ts_u8 in 0..=7 {
        let ts: TimeScale = ts_u8.into();

        let recent = Epoch::from_gregorian(2020, 9, 6, 23, 24, 29, 2, ts);
        let post_ref = Epoch::from_gregorian_hms(1900, 1, 1, 0, 0, 1, ts);
        let pre_ref = Epoch::from_gregorian_hms(1899, 12, 31, 23, 59, 59, ts);
        let way_old = Epoch::from_gregorian(1820, 9, 6, 23, 24, 29, 2, ts);

        // TDB building may have a 2 nanosecond error is seems
        assert!(
            ((post_ref - pre_ref) - 2 * Unit::Second).abs() < 2 * Unit::Nanosecond,
            "delta time should be 2 s in {ts} but is {}",
            post_ref - pre_ref
        );

        for (i, epoch) in [recent, post_ref, pre_ref, way_old].iter().enumerate() {
            // Check that the formatting is correct (and duration for the easy ones)
            if ts == TimeScale::TAI {
                match i {
                    0 => assert_eq!(format!("{epoch:x}"), "2020-09-06T23:24:29.000000002 TAI"),
                    1 => {
                        assert_eq!(epoch.duration, 1 * Unit::Second);
                        assert_eq!(format!("{epoch:x}"), "1900-01-01T00:00:01 TAI")
                    }
                    2 => {
                        assert_eq!(epoch.duration, -1 * Unit::Second);
                        assert_eq!(format!("{epoch:x}"), "1899-12-31T23:59:59 TAI")
                    }
                    3 => assert_eq!(format!("{epoch:x}"), "1820-09-06T23:24:29.000000002 TAI"),
                    _ => {}
                }
            }

            let with_direct_fmt = match ts {
                TimeScale::TAI => Some(format!("{epoch:x}")),
                TimeScale::ET => Some(format!("{epoch:E}")),
                TimeScale::TDB => Some(format!("{epoch:e}")),
                TimeScale::TT => Some(format!("{epoch:X}")),
                TimeScale::UTC => Some(format!("{epoch}")),
                _ => None,
            };

            if let Some(fmt) = with_direct_fmt {
                assert_eq!(format!("{epoch}"), fmt, "issue with {ts}");
            }

            // Check that we can correctly parse the date we print.
            match Epoch::from_str(&format!("{epoch}")) {
                Ok(rebuilt) => {
                    if ts == TimeScale::ET {
                        // ET has a Newton Raphston iteration for rebuilding, so we allow for a small time error.
                        assert!(
                            (rebuilt - *epoch) < 30.0 * Unit::Microsecond,
                            "#{i} error = {}\ngot = {}\nwant: {}",
                            rebuilt - *epoch,
                            rebuilt.duration,
                            epoch.duration
                        )
                    } else {
                        assert_eq!(
                            &rebuilt,
                            epoch,
                            "#{i} error = {}\ngot = {}\nwant: {}",
                            rebuilt - *epoch,
                            rebuilt.duration,
                            epoch.duration
                        )
                    }
                }
                Err(e) => {
                    panic!(
                        "#{i} {e} with {epoch} (duration since j1900 = {})",
                        epoch.duration
                    )
                }
            };
        }
    }

    // Check the leap day formatting to/from works correctly.
    let epoch = Epoch::from_gregorian_utc_hms(2020, 1, 2, 23, 24, 29);
    assert_eq!(format!("{epoch}"), "2020-01-02T23:24:29 UTC");

    // Try with epochs near 1900, reference of TAI
    let epoch_post = Epoch::from_gregorian_tai_hms(1900, 1, 1, 0, 0, 1);
    let epoch_pre = Epoch::from_gregorian_tai_hms(1899, 12, 31, 23, 59, 59);

    assert_eq!(epoch_post.duration.decompose().0, 0);
    assert_eq!(epoch_pre.duration.decompose().0, -1);
}

#[test]
fn ops() {
    // Test adding a second
    let sp_ex: Epoch = Epoch::from_gregorian_utc_hms(2012, 2, 7, 11, 22, 33) + Unit::Second * 1.0;
    let expected_et_s = 381_885_819.184_935_87;
    assert!((sp_ex.to_et_seconds() - expected_et_s - 1.0).abs() < 2.6e-6);
    let sp_ex: Epoch = sp_ex - Unit::Second * 1.0;
    assert!((sp_ex.to_et_seconds() - expected_et_s).abs() < 2.6e-6);
}

#[test]
fn test_range() {
    let start = Epoch::from_gregorian_utc_hms(2012, 2, 7, 11, 22, 33);
    let middle = Epoch::from_gregorian_utc_hms(2012, 2, 30, 0, 11, 22);
    let end = Epoch::from_gregorian_utc_hms(2012, 3, 7, 11, 22, 33);
    let rng = start..end;
    assert_eq!(rng, core::ops::Range { start, end });
    assert!(rng.contains(&middle));
}

#[test]
fn regression_test_gh_85() {
    let earlier_epoch =
        Epoch::maybe_from_gregorian(2020, 1, 8, 16, 1, 17, 100, TimeScale::TAI).unwrap();
    let later_epoch =
        Epoch::maybe_from_gregorian(2020, 1, 8, 16, 1, 17, 200, TimeScale::TAI).unwrap();

    assert!(
        later_epoch > earlier_epoch,
        "later_epoch should be 100ns after earlier_epoch"
    );
}

#[test]
fn test_leap_seconds_iers() {
    // Just before the very first leap second.
    let epoch_from_utc_greg = Epoch::from_gregorian_tai_hms(1971, 12, 31, 23, 59, 59);
    // Just after it.
    let epoch_from_utc_greg1 = Epoch::from_gregorian_tai_hms(1972, 1, 1, 0, 0, 0);
    assert_eq!(epoch_from_utc_greg1.day_of_year(), 1.0);
    assert_eq!(epoch_from_utc_greg.leap_seconds_iers(), 0);
    // The first leap second is special; it adds 10 seconds.
    assert_eq!(epoch_from_utc_greg1.leap_seconds_iers(), 10);

    // Just before the second leap second.
    let epoch_from_utc_greg = Epoch::from_gregorian_tai_hms(1972, 6, 30, 23, 59, 59);
    assert_eq!(
        epoch_from_utc_greg.duration_in_year(),
        (31 + 29 + 31 + 30 + 31 + 30) * Unit::Day - Unit::Second
    );
    // Just after it.
    let epoch_from_utc_greg1 = Epoch::from_gregorian_tai_hms(1972, 7, 1, 0, 0, 0);
    assert_eq!(epoch_from_utc_greg.leap_seconds_iers(), 10);
    assert_eq!(epoch_from_utc_greg1.leap_seconds_iers(), 11);
}

#[cfg(feature = "std")]
#[test]
fn test_utc_str() {
    let dt_str = "2017-01-14T00:31:55 UTC";
    let dt = Epoch::from_gregorian_str(dt_str).unwrap();
    let (centuries, nanos) = dt.to_tai_duration().to_parts();
    assert_eq!(centuries, 1);
    assert_eq!(nanos, 537582752000000000);
}

#[test]
fn test_floor_ceil_round() {
    // NOTE: This test suite is more limited than the Duration equivalent because Epoch uses Durations for these operations.
    use hifitime::TimeUnits;

    let e = Epoch::from_gregorian_tai_hms(2022, 5, 20, 17, 57, 43);
    assert_eq!(
        e.ceil(1.hours()),
        Epoch::from_gregorian_tai_hms(2022, 5, 20, 18, 0, 0)
    );
    assert_eq!(
        e.floor(1.hours()),
        Epoch::from_gregorian_tai_hms(2022, 5, 20, 17, 0, 0)
    );
    assert_eq!(
        e.round(1.hours()),
        Epoch::from_gregorian_tai_hms(2022, 5, 20, 18, 0, 0)
    );
}

#[test]
fn test_ord() {
    let epoch1 = Epoch::maybe_from_gregorian(2020, 1, 8, 16, 1, 17, 100, TimeScale::TAI).unwrap();
    let epoch2 = Epoch::maybe_from_gregorian(2020, 1, 8, 16, 1, 17, 200, TimeScale::TAI).unwrap();

    assert_eq!(epoch1.max(epoch2), epoch2);
    assert_eq!(epoch2.min(epoch1), epoch1);
    assert_eq!(epoch1.cmp(&epoch1), core::cmp::Ordering::Equal);
}

#[test]
fn regression_test_gh_145() {
    // Ceil and floor in the TAI time system
    let e = Epoch::from_gregorian_tai(2022, 10, 3, 17, 44, 29, 898032665);
    assert_eq!(
        e.floor(3.minutes()),
        Epoch::from_gregorian_tai_hms(2022, 10, 3, 17, 42, 0)
    );

    assert_eq!(
        e.ceil(3.minutes()),
        Epoch::from_gregorian_tai_hms(2022, 10, 3, 17, 45, 0)
    );

    assert_eq!(
        e.round(3.minutes()),
        Epoch::from_gregorian_tai_hms(2022, 10, 3, 17, 45, 0)
    );

    assert_eq!(
        e.round(3.minutes()),
        Epoch::from_gregorian_tai_hms(2022, 10, 3, 17, 45, 0)
    );

    // Same in UTC
    let e = Epoch::from_gregorian_utc(2022, 10, 3, 17, 44, 29, 898032665);
    assert_eq!(
        e.floor(3.minutes()),
        Epoch::from_gregorian_utc_hms(2022, 10, 3, 17, 42, 0)
    );

    assert_eq!(
        e.ceil(3.minutes()),
        Epoch::from_gregorian_utc_hms(2022, 10, 3, 17, 45, 0)
    );

    assert_eq!(
        e.round(3.minutes()),
        Epoch::from_gregorian_utc_hms(2022, 10, 3, 17, 45, 0)
    );

    // Same in TT
    let e = Epoch::from_gregorian(2022, 10, 3, 17, 44, 29, 898032665, TimeScale::TT);
    assert_eq!(
        e.floor(3.minutes()),
        Epoch::from_gregorian_hms(2022, 10, 3, 17, 42, 0, TimeScale::TT)
    );

    assert_eq!(
        e.ceil(3.minutes()),
        Epoch::from_gregorian_hms(2022, 10, 3, 17, 45, 0, TimeScale::TT)
    );

    assert_eq!(
        e.round(3.minutes()),
        Epoch::from_gregorian_hms(2022, 10, 3, 17, 45, 0, TimeScale::TT)
    );

    // Same in TDB
    let e = Epoch::from_gregorian(2022, 10, 3, 17, 44, 29, 898032665, TimeScale::TDB);
    assert_eq!(
        e.floor(3.minutes()),
        Epoch::from_gregorian_hms(2022, 10, 3, 17, 42, 0, TimeScale::TDB)
    );

    assert_eq!(
        e.ceil(3.minutes()),
        Epoch::from_gregorian_hms(2022, 10, 3, 17, 45, 0, TimeScale::TDB)
    );

    assert_eq!(
        e.round(3.minutes()),
        Epoch::from_gregorian_hms(2022, 10, 3, 17, 45, 0, TimeScale::TDB)
    );

    // Same in ET
    let e = Epoch::from_gregorian(2022, 10, 3, 17, 44, 29, 898032665, TimeScale::ET);
    assert_eq!(
        e.floor(3.minutes()),
        Epoch::from_gregorian_hms(2022, 10, 3, 17, 42, 0, TimeScale::ET)
    );

    assert_eq!(
        e.ceil(3.minutes()),
        Epoch::from_gregorian_hms(2022, 10, 3, 17, 45, 0, TimeScale::ET)
    );

    assert_eq!(
        e.round(3.minutes()),
        Epoch::from_gregorian_hms(2022, 10, 3, 17, 45, 0, TimeScale::ET)
    );
}

/// Tests that for a number of epochs covering different leap seconds, creating an Epoch with a given time scale will allow us to retrieve in that same time scale with the same value.
#[test]
fn test_timescale_recip() {
    // The general test function used throughout this verification.
    let recip_func = |utc_epoch: Epoch| {
        // Test that we can convert this epoch into another time scale and re-initialize it correctly from that value.
        for ts in &[
            TimeScale::TAI,
            TimeScale::ET,
            TimeScale::TDB,
            TimeScale::TT,
            TimeScale::UTC,
        ] {
            let converted = utc_epoch.to_duration_in_time_scale(*ts);
            let from_dur = Epoch::from_duration(converted, *ts);
            if *ts == TimeScale::ET {
                // There is limitation in the ET scale due to the Newton Raphson iteration.
                // So let's check for a near equality
                // TODO: Make this more strict
                assert!(
                    (utc_epoch - from_dur).abs() < 150 * Unit::Nanosecond,
                    "ET recip error = {} for {}",
                    utc_epoch - from_dur,
                    utc_epoch
                );
            } else {
                assert_eq!(utc_epoch, from_dur);
            }

            // RFC3339 test
            #[cfg(feature = "std")]
            {
                use core::str::FromStr;
                let to_rfc = utc_epoch.to_rfc3339();
                let from_rfc = Epoch::from_str(&to_rfc).unwrap();

                println!(
                    "{} for {utc_epoch}\tto = {to_rfc}\tfrom={from_rfc}",
                    from_rfc - utc_epoch
                );

                assert_eq!(from_rfc, utc_epoch);
            }
        }
    };

    recip_func(Epoch::from_gregorian_utc(1900, 1, 9, 0, 17, 15, 0));

    recip_func(Epoch::from_gregorian_utc(1920, 7, 23, 14, 39, 29, 0));

    recip_func(Epoch::from_gregorian_utc(1954, 12, 24, 6, 6, 31, 0));

    // Test prior to official leap seconds but with some scaling, valid from 1960 to 1972 according to IAU SOFA.
    recip_func(Epoch::from_gregorian_utc(1960, 2, 14, 6, 6, 31, 0));

    // First test with some leap seconds
    recip_func(Epoch::from_gregorian_utc(
        1983,
        4,
        13,
        12,
        9,
        14,
        274_000_000,
    ));

    // Once every 400 years, there is a leap day on the new century! Joyeux anniversaire, Papa!
    recip_func(Epoch::from_gregorian_utc(2000, 2, 29, 14, 57, 29, 0));

    recip_func(Epoch::from_gregorian_utc(
        2022,
        11,
        29,
        7,
        58,
        49,
        782_000_000,
    ));

    recip_func(Epoch::from_gregorian_utc(2044, 6, 6, 12, 18, 54, 0));

    recip_func(Epoch::from_gregorian_utc(2075, 4, 30, 23, 59, 54, 0));
}

/// Tests that the time scales are included when performing operations on Epochs.
#[test]
fn test_add_durations_over_leap_seconds() {
    // Noon UTC after the first leap second is in fact ten seconds _after_ noon TAI.
    // Hence, there are as many TAI seconds since Epoch between UTC Noon and TAI Noon + 10s.
    let pre_ls_utc = Epoch::from_gregorian_utc_at_noon(1971, 12, 31);
    let pre_ls_tai = pre_ls_utc.to_time_scale(TimeScale::TAI);

    // Before the first leap second, there is no time difference between both epochs (because only IERS announced leap seconds are accounted for by default).
    assert_eq!(pre_ls_utc - pre_ls_tai, Duration::ZERO);
    // When add 24 hours to either of the them, the UTC initialized epoch will increase the duration by 36 hours in UTC, which will cause a leap second jump.
    // Therefore the difference between both epochs then becomes 10 seconds.
    assert_eq!(
        (pre_ls_utc + 1 * Unit::Day) - (pre_ls_tai + 1 * Unit::Day),
        10 * Unit::Second
    );
    // Of course this works the same way the other way around
    let post_ls_utc = pre_ls_utc + Unit::Day;
    let post_ls_tai = pre_ls_tai + Unit::Day;
    assert_eq!(
        (post_ls_utc - Unit::Day) - (post_ls_tai - Unit::Day),
        Duration::ZERO
    );
}

#[test]
fn test_add_f64_seconds() {
    let e = Epoch::from_gregorian_tai(2044, 6, 6, 12, 18, 54, 0);
    assert_eq!(e + 159 * Unit::Second, e + 159.0);
}

#[test]
#[should_panic]
fn from_infinite_tai_seconds() {
    let _ = Epoch::from_tai_seconds(f64::NAN);
}

#[test]
#[should_panic]
fn from_infinite_tai_days() {
    let _ = Epoch::from_tai_days(f64::NAN);
}

#[test]
#[should_panic]
fn from_infinite_mjd_tai_days() {
    let _ = Epoch::from_mjd_tai(f64::NAN);
}

#[test]
#[should_panic]
fn from_infinite_mjd_utc_days() {
    let _ = Epoch::from_mjd_utc(f64::NAN);
}

#[test]
#[should_panic]
fn from_infinite_jde_tai_days() {
    let _ = Epoch::from_jde_tai(f64::NAN);
}

#[test]
#[should_panic]
fn from_infinite_jde_et_days() {
    let _ = Epoch::from_jde_et(f64::NAN);
}

#[test]
#[should_panic]
fn from_infinite_jde_tdb_days() {
    let _ = Epoch::from_jde_tdb(f64::NAN);
}

#[test]
#[should_panic]
fn from_infinite_tdb_seconds() {
    let _ = Epoch::from_tdb_seconds(f64::NAN);
}

#[test]
fn test_minmax() {
    use hifitime::Epoch;

    let e0 = Epoch::from_gregorian_utc_at_midnight(2022, 10, 20);
    let e1 = Epoch::from_gregorian_utc_at_midnight(2022, 10, 21);

    assert_eq!(e0, e1.min(e0));
    assert_eq!(e0, e0.min(e1));

    assert_eq!(e1, e1.max(e0));
    assert_eq!(e1, e0.max(e1));
}

#[test]
fn test_weekday() {
    // Ensure that even when we switch the time scale of the underlying Epoch, we're still correctly computing the weekday.
    let permutate_time_scale = |e: Epoch, expect: Weekday| {
        for new_time_scale in [
            TimeScale::BDT,
            TimeScale::ET,
            TimeScale::GPST,
            TimeScale::GST,
            TimeScale::TAI,
            TimeScale::TDB,
            TimeScale::TT,
            TimeScale::UTC,
        ] {
            let e_ts = e.to_time_scale(new_time_scale);
            assert_eq!(e_ts.weekday(), expect, "error with {new_time_scale}");
        }
    };
    // J1900 was a monday
    let j1900 = J1900_REF_EPOCH;
    assert_eq!(j1900.weekday(), Weekday::Monday);
    permutate_time_scale(j1900, Weekday::Monday);
    // 1 nanosec into TAI: still a monday
    let j1900_1ns = Epoch::from_gregorian_tai(1900, 01, 01, 0, 0, 0, 1);
    assert_eq!(j1900_1ns.weekday(), Weekday::Monday);
    permutate_time_scale(j1900_1ns, Weekday::Monday);
    // some portion of that day: still a mon day
    let j1900_10h_123_ns = Epoch::from_gregorian_tai(1900, 01, 01, 10, 00, 00, 123);
    assert_eq!(j1900_10h_123_ns.weekday(), Weekday::Monday);
    permutate_time_scale(j1900_10h_123_ns, Weekday::Monday);
    // Day +1: tuesday
    let j1901 = j1900 + Duration::from_days(1.0);
    assert_eq!(j1901.weekday(), Weekday::Tuesday);
    permutate_time_scale(j1901, Weekday::Tuesday);
    // 1 ns into tuesday, still a tuesday
    let j1901 = j1901 + Duration::from_nanoseconds(1.0);
    assert_eq!(j1901.weekday(), Weekday::Tuesday);
    permutate_time_scale(j1901, Weekday::Tuesday);
    // 6 days into TAI was a sunday
    let e = j1900 + Duration::from_days(6.0);
    assert_eq!(e.weekday(), Weekday::Sunday);
    permutate_time_scale(e, Weekday::Sunday);
    // 6 days + some tiny offset, still a sunday
    let e = e + Duration::from_nanoseconds(10000.0);
    assert_eq!(e.weekday(), Weekday::Sunday);
    permutate_time_scale(e, Weekday::Sunday);
    // 7 days into TAI: back to a monday
    let e = j1900 + Duration::from_days(7.0);
    assert_eq!(e.weekday(), Weekday::Monday);
    permutate_time_scale(e, Weekday::Monday);
    // 2022/12/01 was a thursday
    let epoch = Epoch::from_gregorian_utc_at_midnight(2022, 12, 01);
    assert_eq!(epoch.weekday_utc(), Weekday::Thursday);
    permutate_time_scale(epoch, Weekday::Thursday);
    // 2022/11/28 was a monday
    let epoch = Epoch::from_gregorian_utc_at_midnight(2022, 11, 28);
    assert_eq!(epoch.weekday_utc(), Weekday::Monday);
    permutate_time_scale(epoch, Weekday::Monday);
    // 1988/01/02 was a Saturday
    let epoch = Epoch::from_gregorian_utc_at_midnight(1988, 1, 2);
    assert_eq!(epoch.weekday_utc(), Weekday::Saturday);
    permutate_time_scale(epoch, Weekday::Saturday);

    let epoch_tai = BDT_REF_EPOCH;
    assert_eq!(epoch_tai.weekday(), Weekday::Sunday);

    let epoch_tai = GST_REF_EPOCH;
    assert_eq!(epoch_tai.weekday(), Weekday::Sunday);
}

#[test]
fn test_get_time() {
    let epoch = Epoch::from_gregorian_utc(2022, 12, 01, 10, 11, 12, 13);
    assert_eq!(epoch.hours(), 10);
    assert_eq!(epoch.minutes(), 11);
    assert_eq!(epoch.seconds(), 12);
    assert_eq!(epoch.milliseconds(), 0);
    assert_eq!(epoch.microseconds(), 0);
    assert_eq!(epoch.nanoseconds(), 13);

    let epoch_midnight = epoch.with_hms(0, 0, 0);
    assert_eq!(
        epoch_midnight,
        Epoch::from_gregorian_utc_at_midnight(2022, 12, 01) + 13 * Unit::Nanosecond
    );

    let epoch_midnight = epoch.with_hms_strict(0, 0, 0);
    assert_eq!(
        epoch_midnight,
        Epoch::from_gregorian_utc_at_midnight(2022, 12, 01)
    );

    let epoch = Epoch::from_gregorian_utc(2022, 12, 01, 10, 11, 12, 13);
    let other_utc = Epoch::from_gregorian_utc(2024, 12, 01, 20, 21, 22, 23);
    let other = other_utc.to_time_scale(TimeScale::TDB);

    assert_eq!(
        epoch.with_hms_from(other),
        Epoch::from_gregorian_utc(2022, 12, 01, 20, 21, 22, 13)
    );

    assert_eq!(
        epoch.with_hms_strict_from(other),
        Epoch::from_gregorian_utc(2022, 12, 01, 20, 21, 22, 0)
    );

    assert_eq!(
        epoch.with_time_from(other),
        Epoch::from_gregorian_utc(2022, 12, 01, 20, 21, 22, 23)
    );
}

#[test]
fn test_start_of_week() {
    // 2022/12/01 + some offset, was a thursday
    let epoch = Epoch::from_gregorian_utc(2022, 12, 01, 10, 11, 12, 13);
    assert_eq!(epoch.weekday_utc(), Weekday::Thursday);
    // 2022/11/27 was the related sunday / start of week
    assert_eq!(
        epoch.previous_weekday_at_midnight(Weekday::Sunday),
        Epoch::from_gregorian_utc_at_midnight(2022, 11, 27)
    );
    assert_eq!(
        epoch
            .previous_weekday_at_midnight(Weekday::Sunday)
            .weekday_utc(),
        Weekday::Sunday
    );

    let epoch = Epoch::from_gregorian_utc(2022, 09, 15, 01, 01, 01, 01);
    assert_eq!(epoch.weekday_utc(), Weekday::Thursday);
    assert_eq!(
        epoch.previous_weekday_at_midnight(Weekday::Sunday),
        Epoch::from_gregorian_utc_at_midnight(2022, 09, 11)
    );
    assert_eq!(
        epoch
            .previous_weekday_at_midnight(Weekday::Sunday)
            .weekday_utc(),
        Weekday::Sunday
    );
}

#[test]
fn test_time_of_week() {
    // TAI
    // 0W + 10s + 10ns into TAI
    let epoch = Epoch::from_time_of_week(0, 10 * 1_000_000_000 + 10, TimeScale::TAI);
    assert_eq!(epoch.to_gregorian_utc(), (1900, 01, 01, 00, 00, 10, 10));
    assert_eq!(epoch.to_time_of_week(), (0, 10 * 1_000_000_000 + 10));

    // TAI<=>UTC
    let epoch_utc = epoch.to_time_scale(TimeScale::UTC);
    let (week, tow) = epoch_utc.to_time_of_week();
    assert_eq!(
        Epoch::from_time_of_week(week, tow, TimeScale::UTC),
        epoch_utc
    );

    // 1W + 10s + 10ns into TAI
    let epoch = Epoch::from_time_of_week(1, 10 * 1_000_000_000 + 10, TimeScale::TAI);
    assert_eq!(epoch.to_gregorian_utc(), (1900, 01, 08, 00, 00, 10, 10));

    // GPST
    // https://www.labsat.co.uk/index.php/en/gps-time-calculator
    // 01/12/2022 00:00:00 <=> (2238, 345_618_000_000_000)
    //      2238 weeks since 1980 + 345_600_000_000_000 ns since previous Sunday
    //                            +      18_000_000_000 ns for elapsed leap seconds
    let epoch = Epoch::from_time_of_week(2238, 345_618_000_000_000, TimeScale::GPST);
    assert_eq!(epoch.to_gregorian_utc(), (2022, 12, 01, 00, 00, 00, 00));
    assert_eq!(epoch.to_time_of_week(), (2238, 345_618_000_000_000));

    let epoch_utc = epoch.to_time_scale(TimeScale::UTC);
    let (utc_wk, utc_tow) = epoch_utc.to_time_of_week();
    assert_eq!(
        Epoch::from_time_of_week(utc_wk, utc_tow, TimeScale::UTC),
        epoch_utc
    );

    // GPST and QZSST share the same properties at all times
    let epoch_qzsst = epoch.to_time_scale(TimeScale::QZSST);
    assert_eq!(epoch.to_gregorian_utc(), epoch_qzsst.to_gregorian_utc());

    let gps_qzss_offset = TimeScale::GPST.reference_epoch() - TimeScale::QZSST.reference_epoch();
    assert_eq!(gps_qzss_offset.total_nanoseconds(), 0); // no offset

    // 06/01/1980 01:00:00 = 1H into GPST <=> (0, 3_618_000_000_000)
    let epoch = Epoch::from_time_of_week(0, 3_618_000_000_000, TimeScale::GPST);
    assert_eq!(epoch.to_gregorian_utc(), (1980, 01, 06, 01, 00, 18, 00));
    assert_eq!(epoch.to_time_of_week(), (0, 3_618_000_000_000));

    let epoch_utc = epoch.to_time_scale(TimeScale::UTC);
    let (utc_wk, utc_tow) = epoch_utc.to_time_of_week();
    assert_eq!(
        Epoch::from_time_of_week(utc_wk, utc_tow, TimeScale::UTC),
        epoch_utc
    );

    // 01/01/1981 01:00:00 = 51W + 1 hour into GPS epoch <=> 51, 349_218_000_000_000
    let epoch = Epoch::from_time_of_week(51, 349_218_000_000_000, TimeScale::GPST);
    assert_eq!(epoch.to_gregorian_utc(), (1981, 01, 01, 01, 00, 18, 00));
    assert_eq!(epoch.to_time_of_week(), (51, 349_218_000_000_000));

    // 06/25/1980 13:07:19 = 24W + 13:07:19 into GPS epoch <=> 24, 306_457_000_000_000
    let epoch = Epoch::from_time_of_week(24, 306_457_000_000_000, TimeScale::GPST);
    assert_eq!(
        epoch.to_gregorian_utc(),
        (1980, 06, 25, 13, 07, 18 + 19, 00)
    );
    assert_eq!(epoch.to_time_of_week(), (24, 306_457_000_000_000));

    // <=>UTC
    let epoch_utc = epoch.to_time_scale(TimeScale::UTC);
    let (week, tow) = epoch_utc.to_time_of_week();
    assert_eq!(
        Epoch::from_time_of_week(week, tow, TimeScale::UTC),
        epoch_utc
    );

    // add 1 nanos
    let epoch = Epoch::from_time_of_week(2238, 345_618_000_000_001, TimeScale::GPST);
    assert_eq!(epoch.to_gregorian_utc(), (2022, 12, 01, 00, 00, 00, 01));

    // <=>UTC
    let epoch_utc = epoch.to_time_scale(TimeScale::UTC);
    let (week, tow) = epoch_utc.to_time_of_week();
    assert_eq!(
        Epoch::from_time_of_week(week, tow, TimeScale::UTC),
        epoch_utc
    );

    // add 1/2 day
    let epoch = Epoch::from_time_of_week(2238, 475_218_000_000_000, TimeScale::GPST);
    assert_eq!(epoch.to_gregorian_utc(), (2022, 12, 02, 12, 00, 00, 00));

    // <=>UTC
    let epoch_utc = epoch.to_time_scale(TimeScale::UTC);
    let (week, tow) = epoch_utc.to_time_of_week();
    assert_eq!(
        Epoch::from_time_of_week(week, tow, TimeScale::UTC),
        epoch_utc
    );

    // add 1/2 day + 3 hours + 27 min + 19s +10ns
    let epoch = Epoch::from_time_of_week(2238, 487_657_000_000_010, TimeScale::GPST);
    assert_eq!(epoch.to_gregorian_utc(), (2022, 12, 02, 15, 27, 19, 10));

    // <=>UTC
    let epoch_utc = epoch.to_time_scale(TimeScale::UTC);
    let (week, tow) = epoch_utc.to_time_of_week();
    assert_eq!(
        Epoch::from_time_of_week(week, tow, TimeScale::UTC),
        epoch_utc
    );

    // 1H into Galileo timescale
    let epoch = Epoch::from_time_of_week(0, 3_600_000_000_000, TimeScale::GST);
    let expected_tai = TimeScale::GST.reference_epoch() + Duration::from_hours(1.0);
    assert_eq!(epoch.to_gregorian_utc(), expected_tai.to_gregorian_utc());
    assert_eq!(epoch.to_time_of_week(), (0, 3_600_000_000_000));

    // <=>UTC
    let epoch_utc = epoch.to_time_scale(TimeScale::UTC);
    let (week, tow) = epoch_utc.to_time_of_week();
    assert_eq!(
        Epoch::from_time_of_week(week, tow, TimeScale::UTC),
        epoch_utc
    );

    // 1W + 128H into Galileo timescale
    let epoch = Epoch::from_time_of_week(1, 128 * 3600 * 1_000_000_000, TimeScale::GST);
    let expected_tai =
        TimeScale::GST.reference_epoch() + Duration::from_days(7.0) + Duration::from_hours(128.0);
    assert_eq!(epoch.to_gregorian_utc(), expected_tai.to_gregorian_utc());
    assert_eq!(epoch.to_time_of_week(), (1, 128 * 3600 * 1_000_000_000));

    // <=>UTC
    let epoch_utc = epoch.to_time_scale(TimeScale::UTC);
    let (week, tow) = epoch_utc.to_time_of_week();
    assert_eq!(
        Epoch::from_time_of_week(week, tow, TimeScale::UTC),
        epoch_utc
    );

    // 13.5H into BeiDou timescale
    let epoch = Epoch::from_time_of_week(
        0,
        13 * 3600 * 1_000_000_000 + 1800 * 1_000_000_000,
        TimeScale::BDT,
    );
    let expected_tai = TimeScale::BDT.reference_epoch() + Duration::from_hours(13.5);
    assert_eq!(epoch.to_gregorian_utc(), expected_tai.to_gregorian_utc());
    assert_eq!(
        epoch.to_time_of_week(),
        (0, 13 * 3600 * 1_000_000_000 + 1800 * 1_000_000_000)
    );

    // <=>UTC
    let epoch_utc = epoch.to_time_scale(TimeScale::UTC);
    let (week, tow) = epoch_utc.to_time_of_week();
    assert_eq!(
        Epoch::from_time_of_week(week, tow, TimeScale::UTC),
        epoch_utc
    );

    // 10W + 36.25 H into BeiDou Timescale
    let epoch = Epoch::from_time_of_week(
        10,
        36 * 3600 * 1_000_000_000 + 900 * 1_000_000_000,
        TimeScale::BDT,
    );
    let expected_tai =
        TimeScale::BDT.reference_epoch() + Duration::from_days(70.0) + Duration::from_hours(36.25);
    assert_eq!(epoch.to_gregorian_utc(), expected_tai.to_gregorian_utc());
    assert_eq!(
        epoch.to_time_of_week(),
        (10, 36 * 3600 * 1_000_000_000 + 900 * 1_000_000_000)
    );

    // <=>UTC
    let epoch_utc = epoch.to_time_scale(TimeScale::UTC);
    let (week, tow) = epoch_utc.to_time_of_week();
    assert_eq!(
        Epoch::from_time_of_week(week, tow, TimeScale::UTC),
        epoch_utc
    );
}

/// Tests that for a number of epochs covering different leap seconds, creating an Epoch with a given time scale will allow us to retrieve in that same time scale with the same value.
#[test]
fn test_day_of_year() {
    // The general test function used throughout this verification.
    let recip_func = |utc_epoch: Epoch| {
        // Test that we can convert this epoch into another time scale and re-initialize it correctly from that value.
        for ts in &[
            TimeScale::UTC,
            TimeScale::TAI,
            TimeScale::TT,
            TimeScale::ET,
            TimeScale::TDB,
        ] {
            let epoch = utc_epoch.to_time_scale(*ts);
            let (year, days) = epoch.year_days_of_year();
            let rebuilt = Epoch::from_day_of_year(year, days, *ts);
            if *ts == TimeScale::ET || *ts == TimeScale::TDB {
                // There is limitation in the ET scale due to the Newton Raphson iteration.
                // So let's check for a near equality
                assert!(
                    (epoch - rebuilt).abs() < 750 * Unit::Nanosecond,
                    "{} recip error = {} for {}",
                    ts,
                    epoch - rebuilt,
                    epoch
                );
            } else {
                assert!(
                    (epoch - rebuilt).abs() < 50 * Unit::Nanosecond,
                    "{} recip error = {} for {}",
                    ts,
                    epoch - rebuilt,
                    epoch
                );
            }
        }
    };

    recip_func(Epoch::from_gregorian_utc(1900, 1, 9, 0, 17, 15, 0));

    recip_func(Epoch::from_gregorian_utc(1920, 7, 23, 14, 39, 29, 0));

    recip_func(Epoch::from_gregorian_utc(1954, 12, 24, 6, 6, 31, 0));

    // Test prior to official leap seconds but with some scaling, valid from 1960 to 1972 according to IAU SOFA.
    recip_func(Epoch::from_gregorian_utc(1960, 2, 14, 6, 6, 31, 0));

    // First test with some leap seconds
    recip_func(Epoch::from_gregorian_utc(
        1983,
        4,
        13,
        12,
        9,
        14,
        274_000_000,
    ));

    // Once every 400 years, there is a leap day on the new century! Joyeux anniversaire, Papa!
    recip_func(Epoch::from_gregorian_utc(2000, 2, 29, 14, 57, 29, 0));

    recip_func(Epoch::from_gregorian_utc(
        2022,
        11,
        29,
        7,
        58,
        49,
        782_000_000,
    ));

    recip_func(Epoch::from_gregorian_utc(2044, 6, 6, 12, 18, 54, 0));

    recip_func(Epoch::from_gregorian_utc(2075, 4, 30, 23, 59, 54, 0));
}

/// Tests that for a number of epochs covering different leap seconds, creating an Epoch with a given time scale will allow us to retrieve in that same time scale with the same value.
#[test]
fn test_epoch_formatter() {
    use core::str::FromStr;
    use hifitime::efmt::consts::*;

    let bday = Epoch::from_gregorian_utc(2000, 2, 29, 14, 57, 29, 37);

    let fmt_iso_ord = Formatter::new(bday, ISO8601_ORDINAL);
    assert_eq!(format!("{fmt_iso_ord}"), "2000-060");

    let fmt_iso_ord = Formatter::new(bday, Format::from_str("%j").unwrap());
    assert_eq!(format!("{fmt_iso_ord}"), "060");

    let fmt_iso = Formatter::new(bday, ISO8601);
    assert_eq!(format!("{fmt_iso}"), format!("{bday}"));

    let fmt = Formatter::new(bday, ISO8601_DATE);
    assert_eq!(format!("{fmt}"), format!("2000-02-29"));

    let fmt = Formatter::new(bday, RFC2822);
    assert_eq!(format!("{fmt}"), format!("Tue, 29 Feb 2000 14:57:29"));

    let fmt = Formatter::new(bday, RFC2822_LONG);
    assert_eq!(
        format!("{fmt}"),
        format!("Tuesday, 29 February 2000 14:57:29")
    );

    // Decimal week day starts counting at zero ... it's dumb.
    let fmt = Formatter::new(bday, Format::from_str("%w").unwrap());
    assert_eq!(format!("{fmt}"), format!("2"));

    let init_str = "1994-11-05T08:15:30-05:00";
    let e = Epoch::from_str(init_str).unwrap();

    let fmt = Format::from_str("%Y-%m-%dT%H:%M:%S.%f%z").unwrap();
    assert_eq!(fmt, RFC3339);

    let fmtd = Formatter::with_timezone(e, Duration::from_str("-05:00").unwrap(), RFC3339_FLEX);

    assert_eq!(init_str, format!("{fmtd}"));

    let init_str = "1994-11-05T08:15:30+05:00";
    let e = Epoch::from_str(init_str).unwrap();

    let fmtd = Formatter::with_timezone(e, Duration::from_str("+05:00").unwrap(), RFC3339_FLEX);

    assert_eq!(init_str, format!("{fmtd}"));

    assert_eq!(
        format!("{:?}", Format::from_str("%A, ").unwrap()),
        "EpochFormat:`Weekday, `"
    );
    assert_eq!(
        format!("{:?}", Format::from_str("%A,?").unwrap()),
        "EpochFormat:`Weekday,?`"
    );

    assert_eq!(
        format!("{:?}", Format::from_str("%y,?").unwrap()),
        "EpochFormat:`YearShort,?`"
    );

    // Test an invalid token
    assert_eq!(
        Format::from_str("%p"),
        Err(hifitime::ParsingError::UnknownToken { token: 'p' })
    );
}

#[test]
fn test_to_tai_time_scale() {
    let j1900_ref = J1900_REF_EPOCH;
    assert_eq!(j1900_ref, j1900_ref.to_time_scale(TimeScale::TAI));
    let j2000_ref = J2000_REF_EPOCH;
    assert_eq!(j2000_ref, j2000_ref.to_time_scale(TimeScale::TAI));
    let j2000_to_j1900 = j2000_ref - j1900_ref;
    assert_eq!(j2000_to_j1900, Duration::from_parts(1, 0));
}

#[cfg(feature = "std")]
#[test]
fn test_leap_seconds_file() {
    use hifitime::leap_seconds::{LatestLeapSeconds, LeapSecondsFile};

    let provider = LeapSecondsFile::from_path("data/leap-seconds.list").unwrap();

    let default = LatestLeapSeconds::default();

    // Check that we read the data correctly knowing that the IERS data only contains the announced leap seconds.
    let mut pos = 0;
    for expected in default {
        if expected.announced_by_iers {
            assert_eq!(expected, provider[pos]);
            pos += 1;
        }
    }
}

#[test]
fn regression_test_gh_204() {
    use core::str::FromStr;

    let e1700 = Epoch::from_str("1700-01-01T00:00:00 TAI").unwrap();
    assert_eq!(format!("{e1700:x}"), "1700-01-01T00:00:00 TAI");

    let e1700 = Epoch::from_str("1700-04-17T02:10:09 TAI").unwrap();
    assert_eq!(format!("{e1700:x}"), "1700-04-17T02:10:09 TAI");

    let e1799 = Epoch::from_str("1799-01-01T00:00:01 TAI").unwrap();
    assert_eq!(format!("{e1799:x}"), "1799-01-01T00:00:01 TAI");

    let e1899 = Epoch::from_str("1899-01-01T00:00:00 TAI").unwrap();
    assert_eq!(format!("{e1899:x}"), "1899-01-01T00:00:00 TAI");

    let e1900_m1 = Epoch::from_str("1899-12-31T23:59:59 TAI").unwrap();
    assert_eq!(format!("{e1900_m1:x}"), "1899-12-31T23:59:59 TAI");
}

#[test]
fn regression_test_gh_272() {
    use core::str::FromStr;

    let epoch = Epoch::from_str("2021-12-21T00:00:00 GPST").unwrap();

    let (years, day_of_year) = epoch.year_days_of_year();

    assert!((day_of_year) < DAYS_PER_YEAR);
    assert!(day_of_year > 0.0);
    assert_eq!(day_of_year, 355.0);

    assert_eq!(years, 2021);

    // Check that even in GPST, we start counting the days at one, in all timescales.
    for ts in [
        TimeScale::TAI,
        TimeScale::GPST,
        TimeScale::UTC,
        TimeScale::GST,
        TimeScale::BDT,
    ] {
        let epoch = Epoch::from_gregorian_at_midnight(2021, 12, 31, ts);
        let (years, day_of_year) = epoch.year_days_of_year();
        assert_eq!(years, 2021);
        assert_eq!(day_of_year, 365.0);

        let epoch = Epoch::from_gregorian_at_midnight(2020, 12, 31, ts);
        let (years, day_of_year) = epoch.year_days_of_year();
        assert_eq!(years, 2020);
        // 366 days in 2020, leap year.
        assert_eq!(day_of_year, 366.0);

        let epoch = Epoch::from_gregorian_at_midnight(2021, 1, 1, ts);
        let (years, day_of_year) = epoch.year_days_of_year();
        assert_eq!(years, 2021);
        assert_eq!(day_of_year, 1.0);
    }
}

#[test]
fn regression_test_gh_261() {
    // Validation cases from https://aa.usno.navy.mil/calculated/juliandate?ID=AA&date=1607-01-25&era=AD&time=00%3A00%3A00.000&submit=Get+Date
    let validation_cases = &[2308028.5, 2308087.5, 2308240.5, 2308362.5];
    for year in [1607, 1809, 1988, 2027, 2021] {
        for (mcnt, month) in [1, 3, 8, 12].iter().enumerate() {
            for day in 25..=30 {
                let epoch = Epoch::from_gregorian_utc(year, *month, day, 0, 0, 0, 0);

                // Check the Julian date only for the validation cases we have.
                if year == 1607 {
                    // The initial validation cases is 25 days away.
                    let expected = validation_cases[mcnt] - 25.0 + (day as f64);

                    assert_eq!(
                        epoch.to_jde_utc_days(),
                        expected,
                        "err = {}",
                        epoch.to_jde_utc_days() - expected
                    );
                }

                // Always check the formatting of the date.
                assert_eq!(
                    format!("{epoch}"),
                    format!("{year}-{month:02}-{day:02}T00:00:00 UTC")
                );
            }
        }
    }
}

#[test]
fn regression_test_gh_209() {
    let t = Epoch::from_time_of_week(1983, 0, TimeScale::GPST);

    println!("{t}");
    // Should print

    assert_eq!(format!("{t}"), format!("2018-01-07T00:00:00 GPST"));

    let t = Epoch::from_time_of_week(1982, 604800000000000 - 19000000000, TimeScale::GPST);
    println!("{t}");
}

#[cfg(feature = "std")]
#[test]
fn regression_test_gh_282() {
    assert_eq!(
        "1900-01-01T00:00:00 UTC",
        format!("{}", Epoch::from_utc_duration(0_f64.nanoseconds()))
    );
    // NOTE: Hifitime's prime epoch is midnight on 1900-01-01, but the Julian date J1900 is at noon.
    // This explains why the calculation returns `0.5` with a zero duration UTC epoch.
    assert_eq!(
        "2415020.5",
        format!(
            "{}",
            Epoch::from_utc_duration(0_f64.nanoseconds()).to_jde_utc_days()
        )
    );
    assert_eq!(
        "2000-01-01T12:00:00 TAI",
        format!(
            "{}",
            Epoch::from_jde_tai(JD_J2000).to_gregorian_str(hifitime::TimeScale::TAI)
        )
    );
}

#[cfg(feature = "std")]
#[test]
fn regression_test_gh_288() {
    use core::str::FromStr;
    let epoch = Epoch::from_str("2021-03-06 11:14:40.9960 GPST").unwrap();
    let epoch_from_gpst =
        Epoch::from_gregorian(2021, 3, 6, 11, 14, 40, 996_000_000, TimeScale::GPST);

    assert_eq!(
        "2021-03-06T11:14:40.996000000 GPST",
        format!("{}", epoch.to_gregorian_str(TimeScale::GPST))
    );
    assert_eq!(
        format!("{}", epoch_from_gpst.to_gregorian_str(TimeScale::GPST)),
        format!("{}", epoch.to_gregorian_str(TimeScale::GPST))
    );
    assert_eq!("2021-03-06T11:14:40.996000000 GPST", format!("{epoch}"));
    assert_eq!(
        "2021-03-06T11:14:40.996000",
        format!("{}", epoch.to_isoformat())
    );
    assert_eq!(
        "2021-03-06T11:14:22.996000000 UTC",
        format!("{}", epoch.to_gregorian_str(TimeScale::UTC))
    );
    assert_eq!("2021-03-06T11:14:22.996000000 UTC", format!("{:?}", epoch));

    let epoch = Epoch::from_str("2021-03-06 11:14:40.9960 UTC").unwrap();
    assert_eq!(
        "2021-03-06T11:14:58.996000000 GPST",
        format!("{}", epoch.to_gregorian_str(TimeScale::GPST))
    );
    assert_eq!("2021-03-06T11:14:40.996000000 UTC", format!("{:?}", epoch));
    assert_eq!(
        "2021-03-06T11:14:40.996000000 UTC",
        format!("{}", epoch.to_gregorian_str(TimeScale::UTC))
    );
    assert_eq!("2021-03-06T11:14:40.996000000 UTC", format!("{epoch}"));

    assert_eq!(
        "2021-03-06T11:14:40.996000",
        format!("{}", epoch.to_isoformat())
    );
}

#[test]
fn regression_test_gh_317() {
    // This bug was due to "now-ish" GNSS times being rounded when converted to f64 upon initialization from their u64 nanoseconds.

    use core::str::FromStr;
    let epoch = Epoch::from_str("2020-11-15 12:34:56.789 GPST").unwrap();
    let nanos = epoch.to_gpst_nanoseconds().unwrap();

    // We'll use these nanoseconds to initialize any of the GNSS time scales and ensure that we can retrieve the correct nanoseconds.
    assert_eq!(
        Epoch::from_gpst_nanoseconds(nanos)
            .to_gpst_nanoseconds()
            .unwrap(),
        nanos
    );
    assert_eq!(
        Epoch::from_gst_nanoseconds(nanos)
            .to_gst_nanoseconds()
            .unwrap(),
        nanos
    );
    assert_eq!(
        Epoch::from_bdt_nanoseconds(nanos)
            .to_bdt_nanoseconds()
            .unwrap(),
        nanos
    );
    assert_eq!(
        Epoch::from_qzsst_nanoseconds(nanos)
            .to_qzsst_nanoseconds()
            .unwrap(),
        nanos
    );
}

#[cfg(feature = "std")]
#[test]
fn regression_test_gh_302() {
    let days = 60660.0;
    let mjd = Epoch::from_mjd_utc(days);
    let extra_duration = 2 * Unit::Hour + 5 * Unit::Minute + 8 * Unit::Second;
    let mjd_plus_duration = mjd + extra_duration;
    assert_eq!(
        mjd_plus_duration.to_mjd_utc_days(),
        days + extra_duration.to_unit(Unit::Day)
    );
    assert_eq!(
        mjd_plus_duration.to_gregorian_str(TimeScale::UTC),
        "2024-12-16T02:05:08 UTC"
    );

    // Repeat with JDE
    let jde = Epoch::from_jde_utc(days + MJD_OFFSET);
    let extra_duration = 2 * Unit::Hour + 5 * Unit::Minute + 8 * Unit::Second;
    let jde_plus_duration = jde + extra_duration;
    assert_eq!(
        mjd_plus_duration.to_mjd_utc_days(),
        days + extra_duration.to_unit(Unit::Day)
    );
    assert_eq!(
        jde_plus_duration.to_gregorian_str(TimeScale::UTC),
        "2024-12-16T02:05:08 UTC"
    );
}

#[test]
<<<<<<< HEAD
fn glonasst() {
    use core::str::FromStr;
    let ref_glonasst_utc = Epoch::from_gregorian_utc(1996, 01, 01, 0, 0, 0, 0);

    let glonasst_from_str = Epoch::from_str("1996-01-01T00:00:00 GLONASST").unwrap();

    assert_eq!(glonasst_from_str.time_scale, TimeScale::GLONASST);

    assert_eq!(
        glonasst_from_str.duration,
        Duration::ZERO,
        "Initialization at ref epoch should be zero"
    );

    assert_eq!(glonasst_from_str, Epoch::from_glonasst_seconds(0.0));
    assert_eq!(glonasst_from_str, ref_glonasst_utc);
=======
fn precise_timescale_conversion() {
    // Arbitrary GPST Epoch for forward conversion to UTC
    let t_gpst = Epoch::from_gregorian(2020, 01, 01, 0, 0, 0, 0, TimeScale::GPST);

    // Let's say we know the GPST-UTC polynomials for that day,
    // which means we can precisely convert GPST to UTC or UTC to GPST for that day.
    // This is a simplistic example, where any precise correction will "simply" be
    // a 1 nanosecond offset, regardless of the gap at interpolation time.
    let gpst_utc_polynomials = Polynomial::from_constant_offset_nanoseconds(1.0);

    // This is the reference [Epoch] attached in the publication of these polynomials.
    // You should use polynomials that remain valid and were provided recently (usually one day at most).
    // For example, here the polynomials were published 1 hour ago.
    let gpst_reference = t_gpst - 1.0 * Unit::Hour;

    // Forward conversion (to UTC) GPST - a0 + a1 *dt + a2*dt² = UTC
    let t_utc = t_gpst
        .precise_timescale_conversion(true, gpst_reference, gpst_utc_polynomials, TimeScale::UTC)
        .unwrap();

    // Verify we did transition to UTC
    assert_eq!(t_utc.time_scale, TimeScale::UTC);

    // Verify the resulting [Epoch] is the coarse GPST->UTC transition + correction
    let reversed = t_utc.to_time_scale(TimeScale::GPST) + 1.0 * Unit::Nanosecond;
    assert_eq!(reversed, t_gpst);

    // Apply the backward transition, from t_utc back to t_gpst.
    // The timescale conversion works both ways: (from UTC) GPST = UTC + a0 + a1 *dt + a2*dt²
    let backwards = t_utc
        .precise_timescale_conversion(false, gpst_reference, gpst_utc_polynomials, TimeScale::GPST)
        .unwrap();

    assert_eq!(backwards, t_gpst);

    // It is important to understand that your reference point does not have to be in the past.
    // The only logic that should prevail is to always minimize interpolation gap.
    // In other words, if you can access new interpolation information in advance and it minimizes the interpolation gap,
    // they should replace previous information.
    // Example: +30' in the future now
    let gpst_reference = t_gpst - 30.0 * Unit::Minute;

    // Forward conversion (to UTC) but using polynomials that were released 1 hour after t_gpst
    let t_utc = t_gpst
        .precise_timescale_conversion(true, gpst_reference, gpst_utc_polynomials, TimeScale::UTC)
        .unwrap();

    // Verifications
    assert_eq!(t_utc.time_scale, TimeScale::UTC);

    let reversed = t_utc.to_time_scale(TimeScale::GPST) + 1.0 * Unit::Nanosecond;
    assert_eq!(reversed, t_gpst);
>>>>>>> 7339f634
}<|MERGE_RESOLUTION|>--- conflicted
+++ resolved
@@ -2187,11 +2187,11 @@
 }
 
 #[test]
-<<<<<<< HEAD
 fn glonasst() {
     use core::str::FromStr;
     let ref_glonasst_utc = Epoch::from_gregorian_utc(1996, 01, 01, 0, 0, 0, 0);
 
+    // parser
     let glonasst_from_str = Epoch::from_str("1996-01-01T00:00:00 GLONASST").unwrap();
 
     assert_eq!(glonasst_from_str.time_scale, TimeScale::GLONASST);
@@ -2204,7 +2204,8 @@
 
     assert_eq!(glonasst_from_str, Epoch::from_glonasst_seconds(0.0));
     assert_eq!(glonasst_from_str, ref_glonasst_utc);
-=======
+}
+
 fn precise_timescale_conversion() {
     // Arbitrary GPST Epoch for forward conversion to UTC
     let t_gpst = Epoch::from_gregorian(2020, 01, 01, 0, 0, 0, 0, TimeScale::GPST);
@@ -2257,5 +2258,4 @@
 
     let reversed = t_utc.to_time_scale(TimeScale::GPST) + 1.0 * Unit::Nanosecond;
     assert_eq!(reversed, t_gpst);
->>>>>>> 7339f634
 }