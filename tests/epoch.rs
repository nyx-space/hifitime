--- conflicted
+++ resolved
@@ -1631,11 +1631,7 @@
 
     // 06/01/1980 01:00:00 = 1H into GPST <=> (0, 3_618_000_000_000)
     let epoch = Epoch::from_time_of_week(0, 3_618_000_000_000, TimeScale::GPST);
-<<<<<<< HEAD
-    assert_eq!(epoch.to_gregorian_utc(), (1980, 1, 6, 1, 00, 18, 00));
-=======
     assert_eq!(epoch.to_gregorian_utc(), (1980, 01, 06, 01, 00, 18, 00));
->>>>>>> 41361bb1
     assert_eq!(epoch.to_time_of_week(), (0, 3_618_000_000_000));
 
     let epoch_utc = epoch.to_time_scale(TimeScale::UTC);
