--- conflicted
+++ resolved
@@ -841,15 +841,13 @@
         Epoch::from_gregorian(2017, 1, 14, 0, 31, 55, 811000000, TimeScale::UTC),
     );
 
-<<<<<<< HEAD
+    // Check that we can correctly parse the result from a hardware clock.
+    assert!(Epoch::from_str("2022-12-15 13:32:16.421857-07:00").is_ok());
+
     assert_eq!(
         Epoch::from_str("blah"),
         Err(Errors::ParseError(ParsingErrors::UnknownFormat))
     );
-=======
-    // Check that we can correctly parse the result from a hardware clock.
-    assert!(Epoch::from_str("2022-12-15 13:32:16.421857-07:00").is_ok());
->>>>>>> 09bfcf33
 }
 
 #[test]
