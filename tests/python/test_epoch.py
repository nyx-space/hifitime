<<<<<<< HEAD
from hifitime import Duration, Epoch, HifitimeError, MonthName, ParsingError, Polynomial, TimeScale, TimeSeries, Unit, Weekday
=======
from hifitime import (
    Duration,
    Epoch,
    HifitimeError,
    ParsingError,
    Polynomial,
    TimeScale,
    TimeSeries,
    Unit,
    Weekday,
)
>>>>>>> e3c5c672
from datetime import datetime, timezone
import pickle


def test_strtime():
    """
    Tests both strp and strftime
    """
    epoch = Epoch("2023-04-13 23:31:17 UTC")
    dt = datetime(2023, 4, 13, 23, 31, 17)

    epoch_fmt = epoch.strftime("%A, %d %B %Y %H:%M:%S")
    dt_fmt = dt.strftime("%A, %d %B %Y %H:%M:%S")

    assert epoch_fmt == dt_fmt

    assert Epoch.strptime(dt_fmt, "%A, %d %B %Y %H:%M:%S") == epoch

    assert pickle.loads(pickle.dumps(epoch)) == epoch

    try:
        epoch.strftime("%o")
    except ParsingError as e:
        print(f"caught {e}")
    else:
        raise AssertionError("failed to catch parsing error")

    epoch_tdb = epoch.to_time_scale(TimeScale.TDB)
    assert str(epoch_tdb) == "2023-04-13T23:32:26.185636390 TDB"
    assert epoch_tdb.time_scale == TimeScale.TDB

    assert epoch.next(Weekday.Monday) == Epoch("2023-04-17T23:31:17 UTC")
    assert epoch.month_name() == MonthName.April
    assert MonthName(3) == MonthName.March
    assert int(MonthName.August) == 8


def test_utcnow():
    epoch = Epoch.system_now()
    try:
        dt = datetime.now(timezone.utc)
    except Exception:
        dt = datetime.utcnow()

    # Hifitime uses a different clock to Python and print down to the nanosecond
    assert dt.isoformat()[:20] == f"{epoch}"[:20]


def test_time_series():
    """
    Time series are really cool way to iterate through a time without skipping a beat.
    """

    nye = Epoch("2022-12-31 23:59:00 UTC")

    time_series = TimeSeries(
        nye,
        nye + Unit.Second * 10,
        Unit.Second * 1,
        inclusive=True,
    )
    print(time_series)

    assert pickle.loads(pickle.dumps(time_series)) == time_series

    for num, epoch in enumerate(time_series):
        print(f"#{num}:\t{epoch}")

    assert num == 10
    # Once consumed, the iterator in the time series will be different,
    # so the pickling will return something different
    assert pickle.loads(pickle.dumps(time_series)) != time_series


def test_duration_eq():
    """
    Checks that Duration comparisons work
    """

    assert Unit.Second * 0.0 == Duration("0 ns")
    assert Unit.Second * 1.0 >= Duration("0 ns")
    assert Unit.Second * 1.0 > Duration("0 ns")
    assert Duration("0 ns") <= Unit.Second * 1.0
    assert Duration("0 ns") < Unit.Second * 1.0

    dur = Duration("37 min 26 s")
    assert pickle.loads(pickle.dumps(dur)) == dur


def test_epoch_exceptions():
    try:
        Epoch("invalid")
    except HifitimeError as e:
        print(f"caught {e}")
    else:
        raise AssertionError("failed to catch epoch error")

    # Check that we can catch it with the builtin exception types
    try:
        Epoch("invalid")
    except Exception as e:
        print(f"caught {e}")
    else:
        raise AssertionError("failed to catch as exception")

    try:
        Epoch("invalid")
    except BaseException as e:
        print(f"caught {e}")
    else:
        raise AssertionError("failed to catch as base exception")


def test_regression_gh249():
    e = Epoch.from_gregorian(
        year=2022,
        month=3,
        day=1,
        hour=1,
        minute=1,
        second=59,
        nanos=1,
        time_scale=TimeScale.GPST,
    )
    assert e.strftime("%Y %m %d %H %M %S %f %T") == "2022 03 01 01 01 59 000000001 GPST"
    e = Epoch.from_gregorian(
        year=2022,
        month=3,
        day=1,
        hour=1,
        minute=1,
        second=59,
        nanos=1,
        time_scale=TimeScale.UTC,
    )
    assert e.strftime("%Y %m %d %H %M %S %f %T") == "2022 03 01 01 01 59 000000001 UTC"


def test_interop():
    hifinow = Epoch.system_now()
    lofinow = hifinow.todatetime()
    hifirtn = Epoch.fromdatetime(lofinow)
    assert hifirtn.timedelta(hifinow).abs() < Unit.Microsecond * 1
    # Now test with timezone, expect an error
    tz_datetime = datetime(2023, 10, 8, 15, 30, tzinfo=timezone.utc)
    try:
        Epoch.fromdatetime(tz_datetime)
    except Exception as e:
        print(e)
    else:
        assert False, "tz aware dt did not fail"
    # Repeat after the strip
    assert Epoch.fromdatetime(tz_datetime.replace(tzinfo=None)) == Epoch(
        "2023-10-08 15:30:00"
    )


def test_polynomial():
    t_gpst = Epoch.from_gregorian(2020, 1, 1, 0, 0, 0, 0, TimeScale.GPST)

    gpst_utc_polynomials = Polynomial.from_constant_offset_nanoseconds(1.0)
    gpst_reference = t_gpst - Unit.Hour * 1.0
    t_utc = t_gpst.precise_timescale_conversion(
        True, gpst_reference, gpst_utc_polynomials, TimeScale.UTC
    )

    assert t_utc.time_scale == TimeScale.UTC

    reversed = t_utc.to_time_scale(TimeScale.GPST) + Unit.Nanosecond * 1.0
    assert reversed == t_gpst


def test_with_functions():
    epoch = Epoch("2023-04-13 23:31:17 UTC")
    epoch_other = Epoch("2024-05-14 10:20:30 UTC")

    # Test with_hms
    modified_epoch = epoch.with_hms(1, 2, 3)
    assert modified_epoch.hours() == 1
    assert modified_epoch.minutes() == 2
    assert modified_epoch.seconds() == 3
    assert modified_epoch.nanoseconds() == epoch.nanoseconds()

    # Test with_hms_from
    modified_epoch = epoch.with_hms_from(epoch_other)
    assert modified_epoch.hours() == epoch_other.hours()
    assert modified_epoch.minutes() == epoch_other.minutes()
    assert modified_epoch.seconds() == epoch_other.seconds()
    # Check that subseconds are preserved
    assert modified_epoch.nanoseconds() == epoch.nanoseconds()

    # Test with_time_from
    modified_epoch = epoch.with_time_from(epoch_other)
    assert modified_epoch.hours() == epoch_other.hours()
    assert modified_epoch.minutes() == epoch_other.minutes()
    assert modified_epoch.seconds() == epoch_other.seconds()
    assert modified_epoch.nanoseconds() == epoch_other.nanoseconds()

    # Test with_hms_strict
    modified_epoch = epoch.with_hms_strict(4, 5, 6)
    assert modified_epoch.hours() == 4
    assert modified_epoch.minutes() == 5
    assert modified_epoch.seconds() == 6
    assert modified_epoch.nanoseconds() == 0

    # Test with_hms_strict_from
    modified_epoch = epoch.with_hms_strict_from(epoch_other)
    assert modified_epoch.hours() == epoch_other.hours()
    assert modified_epoch.minutes() == epoch_other.minutes()
    assert modified_epoch.seconds() == epoch_other.seconds()
    assert modified_epoch.nanoseconds() == 0<|MERGE_RESOLUTION|>--- conflicted
+++ resolved
@@ -1,10 +1,8 @@
-<<<<<<< HEAD
-from hifitime import Duration, Epoch, HifitimeError, MonthName, ParsingError, Polynomial, TimeScale, TimeSeries, Unit, Weekday
-=======
 from hifitime import (
     Duration,
     Epoch,
     HifitimeError,
+    MonthName,
     ParsingError,
     Polynomial,
     TimeScale,
@@ -12,7 +10,6 @@
     Unit,
     Weekday,
 )
->>>>>>> e3c5c672
 from datetime import datetime, timezone
 import pickle
 
